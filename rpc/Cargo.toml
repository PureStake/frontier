[package]
name = "frontier-rpc"
version = "0.1.0"
authors = ["Parity Technologies <admin@parity.io>"]
edition = "2018"
description = "Ethereum RPC (web3) compatibility layer for Substrate."
license = "GPL-3.0"

[dependencies]
jsonrpc-core = "14.0.3"
jsonrpc-derive = "14.0.3"
jsonrpc-core-client = "14.0.3"
ethereum-types = "0.9.0"
frontier-consensus = { path = "../consensus" }
frontier-rpc-core = { path = "core" }
frontier-rpc-primitives = { path = "primitives" }
<<<<<<< HEAD
sp-runtime = { git = "https://github.com/paritytech/substrate", default-features = false, branch = "rococo-branch" }
sp-api = { git = "https://github.com/paritytech/substrate", default-features = false, branch = "rococo-branch" }
sp-consensus = { git = "https://github.com/paritytech/substrate", default-features = false, branch = "rococo-branch" }
sp-transaction-pool = { git = "https://github.com/paritytech/substrate", default-features = false, branch = "rococo-branch" }
sp-storage = { git = "https://github.com/paritytech/substrate", default-features = false, branch = "rococo-branch" } 
sc-service = { git = "https://github.com/paritytech/substrate", default-features = false, branch = "rococo-branch" }
sc-client-api = { git = "https://github.com/paritytech/substrate", default-features = false, branch = "rococo-branch" }
sp-blockchain = { git = "https://github.com/paritytech/substrate", default-features = false, branch = "rococo-branch" }
ethereum = { version = "0.2", features = ["codec"], path = "../../ethereum" }
=======
sp-io = { git = "https://github.com/paritytech/substrate.git", branch = "frontier" }
sp-runtime = { git = "https://github.com/paritytech/substrate.git", branch = "frontier" }
sp-api = { git = "https://github.com/paritytech/substrate.git", branch = "frontier" }
sp-consensus = { git = "https://github.com/paritytech/substrate.git", branch = "frontier" }
sp-transaction-pool = { git = "https://github.com/paritytech/substrate.git", branch = "frontier" }
sp-storage = { git = "https://github.com/paritytech/substrate.git", branch = "frontier" } 
sc-service = { git = "https://github.com/paritytech/substrate.git", branch = "frontier" }
sc-client-api = { git = "https://github.com/paritytech/substrate.git", branch = "frontier" }
ethereum = { version = "0.2", features = ["codec"], path = "../vendor/ethereum/" }
>>>>>>> 0b5142b4
codec = { package = "parity-scale-codec", version = "1.0.0" }
rlp = "0.4"
pallet-ethereum = "0.1"
futures = { version = "0.3.1", features = ["compat"] }
sha3 = "0.8"<|MERGE_RESOLUTION|>--- conflicted
+++ resolved
@@ -14,7 +14,6 @@
 frontier-consensus = { path = "../consensus" }
 frontier-rpc-core = { path = "core" }
 frontier-rpc-primitives = { path = "primitives" }
-<<<<<<< HEAD
 sp-runtime = { git = "https://github.com/paritytech/substrate", default-features = false, branch = "rococo-branch" }
 sp-api = { git = "https://github.com/paritytech/substrate", default-features = false, branch = "rococo-branch" }
 sp-consensus = { git = "https://github.com/paritytech/substrate", default-features = false, branch = "rococo-branch" }
@@ -24,17 +23,6 @@
 sc-client-api = { git = "https://github.com/paritytech/substrate", default-features = false, branch = "rococo-branch" }
 sp-blockchain = { git = "https://github.com/paritytech/substrate", default-features = false, branch = "rococo-branch" }
 ethereum = { version = "0.2", features = ["codec"], path = "../../ethereum" }
-=======
-sp-io = { git = "https://github.com/paritytech/substrate.git", branch = "frontier" }
-sp-runtime = { git = "https://github.com/paritytech/substrate.git", branch = "frontier" }
-sp-api = { git = "https://github.com/paritytech/substrate.git", branch = "frontier" }
-sp-consensus = { git = "https://github.com/paritytech/substrate.git", branch = "frontier" }
-sp-transaction-pool = { git = "https://github.com/paritytech/substrate.git", branch = "frontier" }
-sp-storage = { git = "https://github.com/paritytech/substrate.git", branch = "frontier" } 
-sc-service = { git = "https://github.com/paritytech/substrate.git", branch = "frontier" }
-sc-client-api = { git = "https://github.com/paritytech/substrate.git", branch = "frontier" }
-ethereum = { version = "0.2", features = ["codec"], path = "../vendor/ethereum/" }
->>>>>>> 0b5142b4
 codec = { package = "parity-scale-codec", version = "1.0.0" }
 rlp = "0.4"
 pallet-ethereum = "0.1"
