--- conflicted
+++ resolved
@@ -47,15 +47,10 @@
 use crate::{internal_err, error_on_execution_failure, EthSigner, public_key};
 use sp_storage::StorageKey;
 
-<<<<<<< HEAD
-pub use fc_rpc_core::{EthApiServer, NetApiServer, Web3ApiServer};
+pub use fc_rpc_core::{EthApiServer, NetApiServer, Web3ApiServer, EthFilterApiServer};
 use codec::{self, Encode, Decode};
 use pallet_ethereum::EthereumStorageSchema;
 use crate::overrides::{StorageOverride, RuntimeApiStorageOverride};
-=======
-pub use fc_rpc_core::{EthApiServer, NetApiServer, Web3ApiServer, EthFilterApiServer};
-use codec::{self, Encode};
->>>>>>> 03ce327d
 
 pub struct EthApi<B: BlockT, C, P, CT, BE, H: ExHashT> {
 	pool: Arc<P>,
@@ -84,11 +79,8 @@
 		network: Arc<NetworkService<B, H>>,
 		pending_transactions: PendingTransactions,
 		signers: Vec<Box<dyn EthSigner>>,
-<<<<<<< HEAD
 		overrides: BTreeMap<EthereumStorageSchema, Box<dyn StorageOverride<B> + Send + Sync>>,
-=======
 		backend: Arc<fc_db::Backend<B>>,
->>>>>>> 03ce327d
 		is_authority: bool,
 	) -> Self {
 		Self {
@@ -1644,4 +1636,4 @@
 			}
 		}
 	}
-}
+}