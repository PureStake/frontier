--- conflicted
+++ resolved
@@ -9,22 +9,6 @@
 
 [dependencies]
 codec = { package = "parity-scale-codec", version = "2.0.0", features = ["derive"] }
-<<<<<<< HEAD
-sp-core = { version = "3.0.0", git = "https://github.com/paritytech/substrate.git", branch = "master" }
-sp-blockchain = { version = "3.0.0", git = "https://github.com/paritytech/substrate.git", branch = "master" }
-sp-runtime = { version = "3.0.0", git = "https://github.com/paritytech/substrate.git", branch = "master" }
-sp-api = { version = "3.0.0", git = "https://github.com/paritytech/substrate.git", branch = "master" }
-sc-client-api = { version = "3.0.0", git = "https://github.com/paritytech/substrate.git", branch = "master" }
-sp-block-builder = { version = "3.0.0", git = "https://github.com/paritytech/substrate.git", branch = "master" }
-sp-inherents = { version = "3.0.0", git = "https://github.com/paritytech/substrate.git", branch = "master" }
-fp-consensus = { version = "0.1.0", path = "../../primitives/consensus" }
-fp-rpc = { path = "../../primitives/rpc" }
-fc-db = { path = "../db" }
-sp-consensus = { version = "0.9.0", git = "https://github.com/paritytech/substrate.git", branch = "master" }
-log = "0.4.8"
-futures = { version = "0.3.1", features = ["compat"] }
-sp-timestamp = { version = "3.0.0", git = "https://github.com/paritytech/substrate.git", branch = "master" }
-=======
 sp-core = { version = "3.0.0", git = "https://github.com/paritytech/substrate.git", branch = "frontier" }
 sp-blockchain = { version = "3.0.0", git = "https://github.com/paritytech/substrate.git", branch = "frontier" }
 sp-runtime = { version = "3.0.0", git = "https://github.com/paritytech/substrate.git", branch = "frontier" }
@@ -39,6 +23,5 @@
 log = "0.4.8"
 futures = { version = "0.3.1", features = ["compat"] }
 sp-timestamp = { version = "3.0.0", git = "https://github.com/paritytech/substrate.git", branch = "frontier" }
->>>>>>> 8d54307c
 derive_more = "0.99.2"
 prometheus-endpoint = { package = "substrate-prometheus-endpoint", git = "https://github.com/paritytech/substrate.git", branch = "master"}