//! Service and ServiceFactory implementation. Specialized wrapper over substrate service.

use std::{sync::{Arc, Mutex}, cell::RefCell, time::Duration, collections::{HashMap, BTreeMap}};
use fc_rpc::EthTask;
use fc_rpc_core::types::{FilterPool, PendingTransactions};
use sc_client_api::{ExecutorProvider, RemoteBackend, BlockchainEvents};
use sc_consensus_manual_seal::{self as manual_seal};
use fc_consensus::FrontierBlockImport;
use fc_mapping_sync::MappingSyncWorker;
use frontier_template_runtime::{self, opaque::Block, RuntimeApi, SLOT_DURATION};
use sc_service::{error::Error as ServiceError, Configuration, TaskManager, BasePath};
use sp_inherents::{InherentDataProviders, ProvideInherentData, InherentIdentifier, InherentData};
use sc_executor::native_executor_instance;
pub use sc_executor::NativeExecutor;
use sc_consensus_aura::{ImportQueueParams, StartAuraParams, SlotProportion};
use sp_consensus_aura::sr25519::{AuthorityPair as AuraPair};
use sc_finality_grandpa::SharedVoterState;
use sp_timestamp::InherentError;
use sc_telemetry::{Telemetry, TelemetryWorker};
use sc_cli::SubstrateCli;
use futures::StreamExt;
use crate::cli::Sealing;

// Our native executor instance.
native_executor_instance!(
	pub Executor,
	frontier_template_runtime::api::dispatch,
	frontier_template_runtime::native_version,
);

type FullClient = sc_service::TFullClient<Block, RuntimeApi, Executor>;
type FullBackend = sc_service::TFullBackend<Block>;
type FullSelectChain = sc_consensus::LongestChain<FullBackend, Block>;

pub enum ConsensusResult {
	Aura(
		sc_consensus_aura::AuraBlockImport<
			Block,
			FullClient,
			FrontierBlockImport<
				Block,
				sc_finality_grandpa::GrandpaBlockImport<FullBackend, Block, FullClient, FullSelectChain>,
				FullClient
			>,
			AuraPair
		>,
		sc_finality_grandpa::LinkHalf<Block, FullClient, FullSelectChain>
	),
	ManualSeal(FrontierBlockImport<Block, Arc<FullClient>, FullClient>, Sealing)
}

/// Provide a mock duration starting at 0 in millisecond for timestamp inherent.
/// Each call will increment timestamp by slot_duration making Aura think time has passed.
pub struct MockTimestampInherentDataProvider;

pub const INHERENT_IDENTIFIER: InherentIdentifier = *b"timstap0";

thread_local!(static TIMESTAMP: RefCell<u64> = RefCell::new(0));

impl ProvideInherentData for MockTimestampInherentDataProvider {
	fn inherent_identifier(&self) -> &'static InherentIdentifier {
		&INHERENT_IDENTIFIER
	}

	fn provide_inherent_data(
		&self,
		inherent_data: &mut InherentData,
	) -> Result<(), sp_inherents::Error> {
		TIMESTAMP.with(|x| {
			*x.borrow_mut() += SLOT_DURATION;
			inherent_data.put_data(INHERENT_IDENTIFIER, &*x.borrow())
		})
	}

	fn error_to_string(&self, error: &[u8]) -> Option<String> {
		InherentError::try_from(&INHERENT_IDENTIFIER, error).map(|e| format!("{:?}", e))
	}
}

pub fn open_frontier_backend(config: &Configuration) -> Result<Arc<fc_db::Backend<Block>>, String> {
	let config_dir = config.base_path.as_ref()
		.map(|base_path| base_path.config_dir(config.chain_spec.id()))
		.unwrap_or_else(|| {
			BasePath::from_project("", "", &crate::cli::Cli::executable_name())
				.config_dir(config.chain_spec.id())
		});
	let database_dir = config_dir.join("frontier").join("db");

	Ok(Arc::new(fc_db::Backend::<Block>::new(&fc_db::DatabaseSettings {
		source: fc_db::DatabaseSettingsSrc::RocksDb {
			path: database_dir,
			cache_size: 0,
		}
	})?))
}

pub fn new_partial(config: &Configuration, sealing: Option<Sealing>) -> Result<
	sc_service::PartialComponents<
		FullClient, FullBackend, FullSelectChain,
		sp_consensus::import_queue::BasicQueue<Block, sp_api::TransactionFor<FullClient, Block>>,
		sc_transaction_pool::FullPool<Block, FullClient>,
<<<<<<< HEAD
		(ConsensusResult, PendingTransactions, Option<FilterPool>, Arc<fc_db::Backend<Block>>, Option<Telemetry>),
>, ServiceError> {
	let inherent_data_providers = sp_inherents::InherentDataProviders::new();

	let telemetry = config.telemetry_endpoints.clone()
		.filter(|x| !x.is_empty())
		.map(|endpoints| -> Result<_, sc_telemetry::Error> {
			let worker = TelemetryWorker::new(16)?;
			let telemetry = worker.handle().new_telemetry(endpoints);
			Ok((worker, telemetry))
		})
		.transpose()?;

	let (client, backend, keystore_container, task_manager) =
		sc_service::new_full_parts::<Block, RuntimeApi, Executor>(
			&config,
			telemetry.as_ref().map(|(_, telemetry)| telemetry.handle()),
		)?;
=======
		(ConsensusResult, PendingTransactions, Option<FilterPool>, Arc<fc_db::Backend<Block>>),
>, ServiceError> {
	let inherent_data_providers = sp_inherents::InherentDataProviders::new();

	let (client, backend, keystore_container, task_manager) =
		sc_service::new_full_parts::<Block, RuntimeApi, Executor>(&config)?;
>>>>>>> 8d54307c
	let client = Arc::new(client);

	let telemetry = telemetry
		.map(|(worker, telemetry)| {
			task_manager.spawn_handle().spawn("telemetry", worker.run());
			telemetry
		});

	let select_chain = sc_consensus::LongestChain::new(backend.clone());

	let transaction_pool = sc_transaction_pool::BasicPool::new_full(
		config.transaction_pool.clone(),
		config.role.is_authority().into(),
		config.prometheus_registry(),
		task_manager.spawn_handle(),
		client.clone(),
	);

	let pending_transactions: PendingTransactions
		= Some(Arc::new(Mutex::new(HashMap::new())));

	let filter_pool: Option<FilterPool>
		= Some(Arc::new(Mutex::new(BTreeMap::new())));

	let frontier_backend = open_frontier_backend(config)?;

	if let Some(sealing) = sealing {
		inherent_data_providers
			.register_provider(MockTimestampInherentDataProvider)
			.map_err(Into::into)
			.map_err(sp_consensus::error::Error::InherentData)?;

		let frontier_block_import = FrontierBlockImport::new(
			client.clone(),
			client.clone(),
			frontier_backend.clone(),
		);

		let import_queue = sc_consensus_manual_seal::import_queue(
			Box::new(frontier_block_import.clone()),
			&task_manager.spawn_essential_handle(),
			config.prometheus_registry(),
		);

		return Ok(sc_service::PartialComponents {
			client, backend, task_manager, import_queue, keystore_container,
			select_chain, transaction_pool, inherent_data_providers,
<<<<<<< HEAD
			other: (
				ConsensusResult::ManualSeal(frontier_block_import, sealing),
				pending_transactions,
				filter_pool,
				frontier_backend,
				telemetry,
			)
=======
			other: (ConsensusResult::ManualSeal(frontier_block_import, sealing), pending_transactions, filter_pool, frontier_backend)
>>>>>>> 8d54307c
		})
	}

	let (grandpa_block_import, grandpa_link) = sc_finality_grandpa::block_import(
		client.clone(),
		&(client.clone() as Arc<_>),
		select_chain.clone(),
		telemetry.as_ref().map(|x| x.handle()),
	)?;

	let frontier_block_import = FrontierBlockImport::new(
		grandpa_block_import.clone(),
		client.clone(),
		frontier_backend.clone(),
	);

	let aura_block_import = sc_consensus_aura::AuraBlockImport::<_, _, _, AuraPair>::new(
		frontier_block_import, client.clone(),
	);

	let import_queue = sc_consensus_aura::import_queue::<AuraPair, _, _, _, _, _>(
		ImportQueueParams {
			slot_duration: sc_consensus_aura::slot_duration(&*client)?,
			block_import: aura_block_import.clone(),
			justification_import: Some(Box::new(grandpa_block_import.clone())),
			client: client.clone(),
			inherent_data_providers: inherent_data_providers.clone(),
			spawner: &task_manager.spawn_essential_handle(),
			registry: config.prometheus_registry(),
			can_author_with: sp_consensus::CanAuthorWithNativeVersion::new(client.executor().clone()),
			check_for_equivocation: Default::default(),
			telemetry: telemetry.as_ref().map(|x| x.handle()),
		}
	)?;

	Ok(sc_service::PartialComponents {
		client, backend, task_manager, import_queue, keystore_container,
		select_chain, transaction_pool, inherent_data_providers,
<<<<<<< HEAD
		other: (
			ConsensusResult::Aura(aura_block_import, grandpa_link),
			pending_transactions,
			filter_pool,
			frontier_backend,
			telemetry,
		)
=======
		other: (ConsensusResult::Aura(aura_block_import, grandpa_link), pending_transactions, filter_pool, frontier_backend)
>>>>>>> 8d54307c
	})
}

/// Builds a new service for a full client.
pub fn new_full(
	config: Configuration,
	sealing: Option<Sealing>,
	enable_dev_signer: bool,
) -> Result<TaskManager, ServiceError> {
	let sc_service::PartialComponents {
		client, backend, mut task_manager, import_queue, keystore_container,
		select_chain, transaction_pool, inherent_data_providers,
<<<<<<< HEAD
		other: (consensus_result, pending_transactions, filter_pool, frontier_backend, mut telemetry),
=======
		other: (consensus_result, pending_transactions, filter_pool, frontier_backend),
>>>>>>> 8d54307c
	} = new_partial(&config, sealing)?;

	let (network, network_status_sinks, system_rpc_tx, network_starter) =
		sc_service::build_network(sc_service::BuildNetworkParams {
			config: &config,
			client: client.clone(),
			transaction_pool: transaction_pool.clone(),
			spawn_handle: task_manager.spawn_handle(),
			import_queue,
			on_demand: None,
			block_announce_validator_builder: None,
		})?;

	// Channel for the rpc handler to communicate with the authorship task.
	let (command_sink, commands_stream) = futures::channel::mpsc::channel(1000);

	if config.offchain_worker.enabled {
		sc_service::build_offchain_workers(
			&config, task_manager.spawn_handle(), client.clone(), network.clone(),
		);
	}

	let role = config.role.clone();
	let force_authoring = config.force_authoring;
	let backoff_authoring_blocks: Option<()> = None;
	let name = config.network.node_name.clone();
	let enable_grandpa = !config.disable_grandpa;
	let prometheus_registry = config.prometheus_registry().cloned();
	let is_authority = role.is_authority();
	let subscription_task_executor = sc_rpc::SubscriptionTaskExecutor::new(task_manager.spawn_handle());

	let rpc_extensions_builder = {
		let client = client.clone();
		let pool = transaction_pool.clone();
		let network = network.clone();
		let pending = pending_transactions.clone();
		let filter_pool = filter_pool.clone();
		let frontier_backend = frontier_backend.clone();

		Box::new(move |deny_unsafe, _| {
			let deps = crate::rpc::FullDeps {
				client: client.clone(),
				pool: pool.clone(),
				deny_unsafe,
				is_authority,
				enable_dev_signer,
				network: network.clone(),
				pending_transactions: pending.clone(),
				filter_pool: filter_pool.clone(),
				backend: frontier_backend.clone(),
				command_sink: Some(command_sink.clone())
			};
			crate::rpc::create_full(
				deps,
				subscription_task_executor.clone()
			)
		})
	};

	task_manager.spawn_essential_handle().spawn(
		"frontier-mapping-sync-worker",
		MappingSyncWorker::new(
			client.import_notification_stream(),
			Duration::new(6, 0),
			client.clone(),
			backend.clone(),
			frontier_backend.clone(),
		).for_each(|()| futures::future::ready(()))
	);

<<<<<<< HEAD
	let _rpc_handlers = sc_service::spawn_tasks(sc_service::SpawnTasksParams {
=======
	let telemetry_span = TelemetrySpan::new();
	let _telemetry_span_entered = telemetry_span.enter();

	let (_rpc_handlers, telemetry_connection_notifier) = sc_service::spawn_tasks(sc_service::SpawnTasksParams {
>>>>>>> 8d54307c
		network: network.clone(),
		client: client.clone(),
		keystore: keystore_container.sync_keystore(),
		task_manager: &mut task_manager,
		transaction_pool: transaction_pool.clone(),
		rpc_extensions_builder: rpc_extensions_builder,
		on_demand: None,
		remote_blockchain: None,
<<<<<<< HEAD
		backend, network_status_sinks, system_rpc_tx, config, telemetry: telemetry.as_mut(),
=======
		backend, network_status_sinks, system_rpc_tx, config, telemetry_span: Some(telemetry_span.clone()),
>>>>>>> 8d54307c
	})?;

	// Spawn Frontier EthFilterApi maintenance task.
	if let Some(filter_pool) = filter_pool {
		// Each filter is allowed to stay in the pool for 100 blocks.
		const FILTER_RETAIN_THRESHOLD: u64 = 100;
		task_manager.spawn_essential_handle().spawn(
			"frontier-filter-pool",
			EthTask::filter_pool_task(
					Arc::clone(&client),
					filter_pool,
					FILTER_RETAIN_THRESHOLD,
			)
		);
	}

	// Spawn Frontier pending transactions maintenance task (as essential, otherwise we leak).
	if let Some(pending_transactions) = pending_transactions {
		const TRANSACTION_RETAIN_THRESHOLD: u64 = 5;
		task_manager.spawn_essential_handle().spawn(
			"frontier-pending-transactions",
			EthTask::pending_transaction_task(
				Arc::clone(&client),
					pending_transactions,
					TRANSACTION_RETAIN_THRESHOLD,
				)
		);
	}

	match consensus_result {
		ConsensusResult::ManualSeal(block_import, sealing) => {
			if role.is_authority() {
				let env = sc_basic_authorship::ProposerFactory::new(
					task_manager.spawn_handle(),
					client.clone(),
					transaction_pool.clone(),
					prometheus_registry.as_ref(),
					telemetry.as_ref().map(|x| x.handle()),
				);

				// Background authorship future
				match sealing {
					Sealing::Manual => {
						let authorship_future = manual_seal::run_manual_seal(
							manual_seal::ManualSealParams {
								block_import,
								env,
								client,
								pool: transaction_pool.pool().clone(),
								commands_stream,
								select_chain,
								consensus_data_provider: None,
								inherent_data_providers,
							}
						);
						// we spawn the future on a background thread managed by service.
						task_manager.spawn_essential_handle().spawn_blocking("manual-seal", authorship_future);
					},
					Sealing::Instant => {
						let authorship_future = manual_seal::run_instant_seal(
							manual_seal::InstantSealParams {
								block_import,
								env,
								client: client.clone(),
								pool: transaction_pool.pool().clone(),
								select_chain,
								consensus_data_provider: None,
								inherent_data_providers,
							}
						);
						// we spawn the future on a background thread managed by service.
						task_manager.spawn_essential_handle().spawn_blocking("instant-seal", authorship_future);
					}
				};

			}
			log::info!("Manual Seal Ready");
		},
		ConsensusResult::Aura(aura_block_import, grandpa_link) => {
			if role.is_authority() {
				let proposer = sc_basic_authorship::ProposerFactory::new(
					task_manager.spawn_handle(),
					client.clone(),
					transaction_pool.clone(),
					prometheus_registry.as_ref(),
					telemetry.as_ref().map(|x| x.handle()),
				);

				let can_author_with =
					sp_consensus::CanAuthorWithNativeVersion::new(client.executor().clone());
				let aura = sc_consensus_aura::start_aura::<AuraPair, _, _, _, _, _, _, _, _, _>(
					StartAuraParams {
						slot_duration: sc_consensus_aura::slot_duration(&*client)?,
						client: client.clone(),
						select_chain,
						block_import: aura_block_import,
						proposer_factory: proposer,
						sync_oracle: network.clone(),
						inherent_data_providers: inherent_data_providers.clone(),
						force_authoring,
						backoff_authoring_blocks,
						keystore: keystore_container.sync_keystore(),
						can_author_with,
						block_proposal_slot_portion: SlotProportion::new(2f32 / 3f32),
						telemetry: telemetry.as_ref().map(|x| x.handle()),
					}
				)?;

				// the AURA authoring task is considered essential, i.e. if it
				// fails we take down the service with it.
				task_manager.spawn_essential_handle().spawn_blocking("aura", aura);

				// if the node isn't actively participating in consensus then it doesn't
				// need a keystore, regardless of which protocol we use below.
				let keystore = if role.is_authority() {
					Some(keystore_container.sync_keystore())
				} else {
					None
				};

				let grandpa_config = sc_finality_grandpa::Config {
					// FIXME #1578 make this available through chainspec
					gossip_duration: Duration::from_millis(333),
					justification_period: 512,
					name: Some(name),
					observer_enabled: false,
					keystore,
					is_authority: role.is_authority(),
<<<<<<< HEAD
					telemetry: telemetry.as_ref().map(|x| x.handle()),
=======
>>>>>>> 8d54307c
				};

				if enable_grandpa {
					// start the full GRANDPA voter
					// NOTE: non-authorities could run the GRANDPA observer protocol, but at
					// this point the full voter should provide better guarantees of block
					// and vote data availability than the observer. The observer has not
					// been tested extensively yet and having most nodes in a network run it
					// could lead to finality stalls.
					let grandpa_config = sc_finality_grandpa::GrandpaParams {
						config: grandpa_config,
						link: grandpa_link,
						network,
						telemetry: telemetry.as_ref().map(|x| x.handle()),
						voting_rule: sc_finality_grandpa::VotingRulesBuilder::default().build(),
						prometheus_registry,
						shared_voter_state: SharedVoterState::empty(),
					};

					// the GRANDPA voter task is considered infallible, i.e.
					// if it fails we take down the service with it.
					task_manager.spawn_essential_handle().spawn_blocking(
						"grandpa-voter",
						sc_finality_grandpa::run_grandpa_voter(grandpa_config)?
					);
				}
			}
		}
	}

	network_starter.start_network();
	Ok(task_manager)
}

// FIXME: #238 Light client does not have a complete import pipeline or support manual/instant seal.
/// Builds a new service for a light client.
pub fn new_light(config: Configuration) -> Result<TaskManager, ServiceError> {
<<<<<<< HEAD
	let telemetry = config.telemetry_endpoints.clone()
		.filter(|x| !x.is_empty())
		.map(|endpoints| -> Result<_, sc_telemetry::Error> {
			let worker = TelemetryWorker::new(16)?;
			let telemetry = worker.handle().new_telemetry(endpoints);
			Ok((worker, telemetry))
		})
		.transpose()?;

	let (client, backend, keystore_container, mut task_manager, on_demand) =
		sc_service::new_light_parts::<Block, RuntimeApi, Executor>(
			&config,
			telemetry.as_ref().map(|(_, telemetry)| telemetry.handle()),
		)?;

	let mut telemetry = telemetry
		.map(|(worker, telemetry)| {
			task_manager.spawn_handle().spawn("telemetry", worker.run());
			telemetry
		});
=======
	let (client, backend, keystore_container, mut task_manager, on_demand) =
		sc_service::new_light_parts::<Block, RuntimeApi, Executor>(&config)?;
>>>>>>> 8d54307c

	let select_chain = sc_consensus::LongestChain::new(backend.clone());

	let telemetry_span = TelemetrySpan::new();
	let _telemetry_span_entered = telemetry_span.enter();

	let transaction_pool = Arc::new(sc_transaction_pool::BasicPool::new_light(
		config.transaction_pool.clone(),
		config.prometheus_registry(),
		task_manager.spawn_handle(),
		client.clone(),
		on_demand.clone(),
	));

	let (grandpa_block_import, _) = sc_finality_grandpa::block_import(
		client.clone(),
		&(client.clone() as Arc<_>),
		select_chain.clone(),
		telemetry.as_ref().map(|x| x.handle()),
	)?;

	let import_queue = sc_consensus_aura::import_queue::<AuraPair, _, _, _, _, _>(
		ImportQueueParams {
			slot_duration: sc_consensus_aura::slot_duration(&*client)?,
			block_import: grandpa_block_import.clone(),
			justification_import: Some(Box::new(grandpa_block_import)),
			client: client.clone(),
			inherent_data_providers: InherentDataProviders::new(),
			spawner: &task_manager.spawn_essential_handle(),
			registry: config.prometheus_registry(),
			can_author_with: sp_consensus::NeverCanAuthor,
			check_for_equivocation: Default::default(),
			telemetry: telemetry.as_ref().map(|x| x.handle()),
		}
	)?;

	let light_deps = crate::rpc::LightDeps {
		remote_blockchain: backend.remote_blockchain(),
		fetcher: on_demand.clone(),
		client: client.clone(),
		pool: transaction_pool.clone(),
	};

	let rpc_extensions = crate::rpc::create_light(light_deps);

	let (network, network_status_sinks, system_rpc_tx, network_starter) =
		sc_service::build_network(sc_service::BuildNetworkParams {
			config: &config,
			client: client.clone(),
			transaction_pool: transaction_pool.clone(),
			spawn_handle: task_manager.spawn_handle(),
			import_queue,
			on_demand: Some(on_demand.clone()),
			block_announce_validator_builder: None,
		})?;

	if config.offchain_worker.enabled {
		sc_service::build_offchain_workers(
			&config, task_manager.spawn_handle(), client.clone(), network.clone(),
		);
	}

	sc_service::spawn_tasks(sc_service::SpawnTasksParams {
		remote_blockchain: Some(backend.remote_blockchain()),
		transaction_pool,
		task_manager: &mut task_manager,
		on_demand: Some(on_demand),
		rpc_extensions_builder: Box::new(sc_service::NoopRpcExtensionBuilder(rpc_extensions)),
		config,
		client,
		keystore: keystore_container.sync_keystore(),
		backend,
		network,
		network_status_sinks,
		system_rpc_tx,
<<<<<<< HEAD
		telemetry: telemetry.as_mut(),
=======
		telemetry_span: Some(telemetry_span.clone()),
>>>>>>> 8d54307c
	})?;

	network_starter.start_network();

	Ok(task_manager)
}<|MERGE_RESOLUTION|>--- conflicted
+++ resolved
@@ -99,7 +99,6 @@
 		FullClient, FullBackend, FullSelectChain,
 		sp_consensus::import_queue::BasicQueue<Block, sp_api::TransactionFor<FullClient, Block>>,
 		sc_transaction_pool::FullPool<Block, FullClient>,
-<<<<<<< HEAD
 		(ConsensusResult, PendingTransactions, Option<FilterPool>, Arc<fc_db::Backend<Block>>, Option<Telemetry>),
 >, ServiceError> {
 	let inherent_data_providers = sp_inherents::InherentDataProviders::new();
@@ -118,15 +117,6 @@
 			&config,
 			telemetry.as_ref().map(|(_, telemetry)| telemetry.handle()),
 		)?;
-=======
-		(ConsensusResult, PendingTransactions, Option<FilterPool>, Arc<fc_db::Backend<Block>>),
->, ServiceError> {
-	let inherent_data_providers = sp_inherents::InherentDataProviders::new();
-
-	let (client, backend, keystore_container, task_manager) =
-		sc_service::new_full_parts::<Block, RuntimeApi, Executor>(&config)?;
->>>>>>> 8d54307c
-	let client = Arc::new(client);
 
 	let telemetry = telemetry
 		.map(|(worker, telemetry)| {
@@ -173,7 +163,6 @@
 		return Ok(sc_service::PartialComponents {
 			client, backend, task_manager, import_queue, keystore_container,
 			select_chain, transaction_pool, inherent_data_providers,
-<<<<<<< HEAD
 			other: (
 				ConsensusResult::ManualSeal(frontier_block_import, sealing),
 				pending_transactions,
@@ -181,9 +170,6 @@
 				frontier_backend,
 				telemetry,
 			)
-=======
-			other: (ConsensusResult::ManualSeal(frontier_block_import, sealing), pending_transactions, filter_pool, frontier_backend)
->>>>>>> 8d54307c
 		})
 	}
 
@@ -222,7 +208,6 @@
 	Ok(sc_service::PartialComponents {
 		client, backend, task_manager, import_queue, keystore_container,
 		select_chain, transaction_pool, inherent_data_providers,
-<<<<<<< HEAD
 		other: (
 			ConsensusResult::Aura(aura_block_import, grandpa_link),
 			pending_transactions,
@@ -230,9 +215,6 @@
 			frontier_backend,
 			telemetry,
 		)
-=======
-		other: (ConsensusResult::Aura(aura_block_import, grandpa_link), pending_transactions, filter_pool, frontier_backend)
->>>>>>> 8d54307c
 	})
 }
 
@@ -245,11 +227,7 @@
 	let sc_service::PartialComponents {
 		client, backend, mut task_manager, import_queue, keystore_container,
 		select_chain, transaction_pool, inherent_data_providers,
-<<<<<<< HEAD
 		other: (consensus_result, pending_transactions, filter_pool, frontier_backend, mut telemetry),
-=======
-		other: (consensus_result, pending_transactions, filter_pool, frontier_backend),
->>>>>>> 8d54307c
 	} = new_partial(&config, sealing)?;
 
 	let (network, network_status_sinks, system_rpc_tx, network_starter) =
@@ -320,14 +298,7 @@
 		).for_each(|()| futures::future::ready(()))
 	);
 
-<<<<<<< HEAD
 	let _rpc_handlers = sc_service::spawn_tasks(sc_service::SpawnTasksParams {
-=======
-	let telemetry_span = TelemetrySpan::new();
-	let _telemetry_span_entered = telemetry_span.enter();
-
-	let (_rpc_handlers, telemetry_connection_notifier) = sc_service::spawn_tasks(sc_service::SpawnTasksParams {
->>>>>>> 8d54307c
 		network: network.clone(),
 		client: client.clone(),
 		keystore: keystore_container.sync_keystore(),
@@ -336,11 +307,7 @@
 		rpc_extensions_builder: rpc_extensions_builder,
 		on_demand: None,
 		remote_blockchain: None,
-<<<<<<< HEAD
 		backend, network_status_sinks, system_rpc_tx, config, telemetry: telemetry.as_mut(),
-=======
-		backend, network_status_sinks, system_rpc_tx, config, telemetry_span: Some(telemetry_span.clone()),
->>>>>>> 8d54307c
 	})?;
 
 	// Spawn Frontier EthFilterApi maintenance task.
@@ -469,10 +436,7 @@
 					observer_enabled: false,
 					keystore,
 					is_authority: role.is_authority(),
-<<<<<<< HEAD
 					telemetry: telemetry.as_ref().map(|x| x.handle()),
-=======
->>>>>>> 8d54307c
 				};
 
 				if enable_grandpa {
@@ -510,7 +474,6 @@
 // FIXME: #238 Light client does not have a complete import pipeline or support manual/instant seal.
 /// Builds a new service for a light client.
 pub fn new_light(config: Configuration) -> Result<TaskManager, ServiceError> {
-<<<<<<< HEAD
 	let telemetry = config.telemetry_endpoints.clone()
 		.filter(|x| !x.is_empty())
 		.map(|endpoints| -> Result<_, sc_telemetry::Error> {
@@ -531,10 +494,6 @@
 			task_manager.spawn_handle().spawn("telemetry", worker.run());
 			telemetry
 		});
-=======
-	let (client, backend, keystore_container, mut task_manager, on_demand) =
-		sc_service::new_light_parts::<Block, RuntimeApi, Executor>(&config)?;
->>>>>>> 8d54307c
 
 	let select_chain = sc_consensus::LongestChain::new(backend.clone());
 
@@ -610,11 +569,7 @@
 		network,
 		network_status_sinks,
 		system_rpc_tx,
-<<<<<<< HEAD
 		telemetry: telemetry.as_mut(),
-=======
-		telemetry_span: Some(telemetry_span.clone()),
->>>>>>> 8d54307c
 	})?;
 
 	network_starter.start_network();
