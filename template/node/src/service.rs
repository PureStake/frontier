//! Service and ServiceFactory implementation. Specialized wrapper over substrate service.

use std::{sync::{Arc, Mutex}, cell::RefCell, time::Duration, collections::{HashMap, BTreeMap}};
use fc_rpc::EthTask;
use fc_rpc_core::types::{FilterPool, PendingTransactions};
use sc_client_api::{ExecutorProvider, RemoteBackend, BlockchainEvents};
#[cfg(feature = "manual-seal")]
use sc_consensus_manual_seal::{self as manual_seal};
use fc_consensus::FrontierBlockImport;
use fc_mapping_sync::MappingSyncWorker;
use frontier_template_runtime::{self, opaque::Block, RuntimeApi, SLOT_DURATION};
use sc_service::{error::Error as ServiceError, Configuration, TaskManager, BasePath};
use sp_inherents::{InherentDataProviders, ProvideInherentData, InherentIdentifier, InherentData};
use sc_executor::native_executor_instance;
pub use sc_executor::NativeExecutor;
use sc_consensus_aura::{ImportQueueParams, StartAuraParams, SlotProportion};
use sp_consensus_aura::sr25519::{AuthorityPair as AuraPair};
use sc_finality_grandpa::SharedVoterState;
use sp_timestamp::InherentError;
use sc_telemetry::{Telemetry, TelemetryWorker};
use sc_cli::SubstrateCli;
use futures::StreamExt;

use crate::cli::Cli;
#[cfg(feature = "manual-seal")]
use crate::cli::Sealing;

// Our native executor instance.
native_executor_instance!(
	pub Executor,
	frontier_template_runtime::api::dispatch,
	frontier_template_runtime::native_version,
);

type FullClient = sc_service::TFullClient<Block, RuntimeApi, Executor>;
type FullBackend = sc_service::TFullBackend<Block>;
type FullSelectChain = sc_consensus::LongestChain<FullBackend, Block>;

#[cfg(feature = "aura")]
pub type ConsensusResult = (
	sc_consensus_aura::AuraBlockImport<
		Block,
		FullClient,
		FrontierBlockImport<
			Block,
			sc_finality_grandpa::GrandpaBlockImport<FullBackend, Block, FullClient, FullSelectChain>,
			FullClient
		>,
		AuraPair
	>,
	sc_finality_grandpa::LinkHalf<Block, FullClient, FullSelectChain>
);

#[cfg(feature = "manual-seal")]
pub type ConsensusResult = (FrontierBlockImport<Block, Arc<FullClient>, FullClient>, Sealing);

/// Provide a mock duration starting at 0 in millisecond for timestamp inherent.
/// Each call will increment timestamp by slot_duration making Aura think time has passed.
pub struct MockTimestampInherentDataProvider;

pub const INHERENT_IDENTIFIER: InherentIdentifier = *b"timstap0";

thread_local!(static TIMESTAMP: RefCell<u64> = RefCell::new(0));

impl ProvideInherentData for MockTimestampInherentDataProvider {
	fn inherent_identifier(&self) -> &'static InherentIdentifier {
		&INHERENT_IDENTIFIER
	}

	fn provide_inherent_data(
		&self,
		inherent_data: &mut InherentData,
	) -> Result<(), sp_inherents::Error> {
		TIMESTAMP.with(|x| {
			*x.borrow_mut() += SLOT_DURATION;
			inherent_data.put_data(INHERENT_IDENTIFIER, &*x.borrow())
		})
	}

	fn error_to_string(&self, error: &[u8]) -> Option<String> {
		InherentError::try_from(&INHERENT_IDENTIFIER, error).map(|e| format!("{:?}", e))
	}
}

pub fn open_frontier_backend(config: &Configuration) -> Result<Arc<fc_db::Backend<Block>>, String> {
	let config_dir = config.base_path.as_ref()
		.map(|base_path| base_path.config_dir(config.chain_spec.id()))
		.unwrap_or_else(|| {
			BasePath::from_project("", "", &crate::cli::Cli::executable_name())
				.config_dir(config.chain_spec.id())
		});
	let database_dir = config_dir.join("frontier").join("db");

	Ok(Arc::new(fc_db::Backend::<Block>::new(&fc_db::DatabaseSettings {
		source: fc_db::DatabaseSettingsSrc::RocksDb {
			path: database_dir,
			cache_size: 0,
		}
	})?))
}

pub fn new_partial(config: &Configuration, #[allow(unused_variables)] cli: &Cli) -> Result<
	sc_service::PartialComponents<
		FullClient, FullBackend, FullSelectChain,
		sp_consensus::import_queue::BasicQueue<Block, sp_api::TransactionFor<FullClient, Block>>,
		sc_transaction_pool::FullPool<Block, FullClient>,
		(ConsensusResult, PendingTransactions, Option<FilterPool>, Arc<fc_db::Backend<Block>>, Option<Telemetry>),
>, ServiceError> {
	let inherent_data_providers = sp_inherents::InherentDataProviders::new();

	let telemetry = config.telemetry_endpoints.clone()
		.filter(|x| !x.is_empty())
		.map(|endpoints| -> Result<_, sc_telemetry::Error> {
			let worker = TelemetryWorker::new(16)?;
			let telemetry = worker.handle().new_telemetry(endpoints);
			Ok((worker, telemetry))
		})
		.transpose()?;

	let (client, backend, keystore_container, task_manager) =
		sc_service::new_full_parts::<Block, RuntimeApi, Executor>(
			&config,
			telemetry.as_ref().map(|(_, telemetry)| telemetry.handle()),
		)?;
	let client = Arc::new(client);

	let telemetry = telemetry
		.map(|(worker, telemetry)| {
			task_manager.spawn_handle().spawn("telemetry", worker.run());
			telemetry
		});

	let select_chain = sc_consensus::LongestChain::new(backend.clone());

	let transaction_pool = sc_transaction_pool::BasicPool::new_full(
		config.transaction_pool.clone(),
		config.role.is_authority().into(),
		config.prometheus_registry(),
		task_manager.spawn_handle(),
		client.clone(),
	);

	let pending_transactions: PendingTransactions
		= Some(Arc::new(Mutex::new(HashMap::new())));

	let filter_pool: Option<FilterPool>
		= Some(Arc::new(Mutex::new(BTreeMap::new())));

	let frontier_backend = open_frontier_backend(config)?;

	#[cfg(feature = "manual-seal")] {
		let sealing = cli.run.sealing;

		inherent_data_providers
			.register_provider(MockTimestampInherentDataProvider)
			.map_err(Into::into)
			.map_err(sp_consensus::error::Error::InherentData)?;

		let frontier_block_import = FrontierBlockImport::new(
			client.clone(),
			client.clone(),
			frontier_backend.clone(),
		);

		let import_queue = sc_consensus_manual_seal::import_queue(
			Box::new(frontier_block_import.clone()),
			&task_manager.spawn_essential_handle(),
			config.prometheus_registry(),
		);

		Ok(sc_service::PartialComponents {
			client, backend, task_manager, import_queue, keystore_container,
			select_chain, transaction_pool, inherent_data_providers,
<<<<<<< HEAD
			other: (
				ConsensusResult::ManualSeal(frontier_block_import, sealing),
				pending_transactions,
				filter_pool,
				frontier_backend,
				telemetry,
			)
		})
	}

	let (grandpa_block_import, grandpa_link) = sc_finality_grandpa::block_import(
		client.clone(),
		&(client.clone() as Arc<_>),
		select_chain.clone(),
		telemetry.as_ref().map(|x| x.handle()),
	)?;
=======
			other: ((frontier_block_import, sealing), pending_transactions, filter_pool, frontier_backend)
		})
	}

	#[cfg(feature = "aura")] {
		let (grandpa_block_import, grandpa_link) = sc_finality_grandpa::block_import(
			client.clone(), &(client.clone() as Arc<_>), select_chain.clone(),
		)?;
>>>>>>> 49146240

		let frontier_block_import = FrontierBlockImport::new(
			grandpa_block_import.clone(),
			client.clone(),
			frontier_backend.clone(),
		);

		let aura_block_import = sc_consensus_aura::AuraBlockImport::<_, _, _, AuraPair>::new(
			frontier_block_import, client.clone(),
		);

<<<<<<< HEAD
	let import_queue = sc_consensus_aura::import_queue::<AuraPair, _, _, _, _, _>(
		ImportQueueParams {
			slot_duration: sc_consensus_aura::slot_duration(&*client)?,
			block_import: aura_block_import.clone(),
			justification_import: Some(Box::new(grandpa_block_import.clone())),
			client: client.clone(),
			inherent_data_providers: inherent_data_providers.clone(),
			spawner: &task_manager.spawn_essential_handle(),
			registry: config.prometheus_registry(),
			can_author_with: sp_consensus::CanAuthorWithNativeVersion::new(client.executor().clone()),
			check_for_equivocation: Default::default(),
			telemetry: telemetry.as_ref().map(|x| x.handle()),
		}
	)?;

	Ok(sc_service::PartialComponents {
		client, backend, task_manager, import_queue, keystore_container,
		select_chain, transaction_pool, inherent_data_providers,
		other: (
			ConsensusResult::Aura(aura_block_import, grandpa_link),
			pending_transactions,
			filter_pool,
			frontier_backend,
			telemetry,
		)
	})
=======
		let import_queue = sc_consensus_aura::import_queue::<_, _, _, AuraPair, _, _>(
			sc_consensus_aura::slot_duration(&*client)?,
			aura_block_import.clone(),
			Some(Box::new(grandpa_block_import.clone())),
			client.clone(),
			inherent_data_providers.clone(),
			&task_manager.spawn_handle(),
			config.prometheus_registry(),
			sp_consensus::CanAuthorWithNativeVersion::new(client.executor().clone()),
		)?;

		Ok(sc_service::PartialComponents {
			client, backend, task_manager, import_queue, keystore_container,
			select_chain, transaction_pool, inherent_data_providers,
			other: ((aura_block_import, grandpa_link), pending_transactions, filter_pool, frontier_backend)
		})
	}
>>>>>>> 49146240
}

/// Builds a new service for a full client.
pub fn new_full(
	config: Configuration,
	cli: &Cli,
) -> Result<TaskManager, ServiceError> {
	let enable_dev_signer = cli.run.enable_dev_signer;

	let sc_service::PartialComponents {
		client, backend, mut task_manager, import_queue, keystore_container,
		select_chain, transaction_pool, inherent_data_providers,
<<<<<<< HEAD
		other: (consensus_result, pending_transactions, filter_pool, frontier_backend, mut telemetry),
	} = new_partial(&config, sealing)?;
=======
		other: (consensus_result, pending_transactions, filter_pool, frontier_backend),
	} = new_partial(&config, cli)?;
>>>>>>> 49146240

	let (network, network_status_sinks, system_rpc_tx, network_starter) =
		sc_service::build_network(sc_service::BuildNetworkParams {
			config: &config,
			client: client.clone(),
			transaction_pool: transaction_pool.clone(),
			spawn_handle: task_manager.spawn_handle(),
			import_queue,
			on_demand: None,
			block_announce_validator_builder: None,
		})?;

	// Channel for the rpc handler to communicate with the authorship task.
	let (command_sink, commands_stream) = futures::channel::mpsc::channel(1000);

	if config.offchain_worker.enabled {
		sc_service::build_offchain_workers(
			&config, task_manager.spawn_handle(), client.clone(), network.clone(),
		);
	}

	let role = config.role.clone();
	let force_authoring = config.force_authoring;
	let backoff_authoring_blocks: Option<()> = None;
	let name = config.network.node_name.clone();
	let enable_grandpa = !config.disable_grandpa;
	let prometheus_registry = config.prometheus_registry().cloned();
	let is_authority = role.is_authority();
	let subscription_task_executor = sc_rpc::SubscriptionTaskExecutor::new(task_manager.spawn_handle());

	let rpc_extensions_builder = {
		let client = client.clone();
		let pool = transaction_pool.clone();
		let network = network.clone();
		let pending = pending_transactions.clone();
		let filter_pool = filter_pool.clone();
		let frontier_backend = frontier_backend.clone();

		Box::new(move |deny_unsafe, _| {
			let deps = crate::rpc::FullDeps {
				client: client.clone(),
				pool: pool.clone(),
				deny_unsafe,
				is_authority,
				enable_dev_signer,
				network: network.clone(),
				pending_transactions: pending.clone(),
				filter_pool: filter_pool.clone(),
				backend: frontier_backend.clone(),
				command_sink: Some(command_sink.clone())
			};
			crate::rpc::create_full(
				deps,
				subscription_task_executor.clone()
			)
		})
	};

	task_manager.spawn_essential_handle().spawn(
		"frontier-mapping-sync-worker",
		MappingSyncWorker::new(
			client.import_notification_stream(),
			Duration::new(6, 0),
			client.clone(),
			backend.clone(),
			frontier_backend.clone(),
		).for_each(|()| futures::future::ready(()))
	);

	let _rpc_handlers = sc_service::spawn_tasks(sc_service::SpawnTasksParams {
		network: network.clone(),
		client: client.clone(),
		keystore: keystore_container.sync_keystore(),
		task_manager: &mut task_manager,
		transaction_pool: transaction_pool.clone(),
		rpc_extensions_builder: rpc_extensions_builder,
		on_demand: None,
		remote_blockchain: None,
		backend, network_status_sinks, system_rpc_tx, config, telemetry: telemetry.as_mut(),
	})?;

	// Spawn Frontier EthFilterApi maintenance task.
	if let Some(filter_pool) = filter_pool {
		// Each filter is allowed to stay in the pool for 100 blocks.
		const FILTER_RETAIN_THRESHOLD: u64 = 100;
		task_manager.spawn_essential_handle().spawn(
			"frontier-filter-pool",
			EthTask::filter_pool_task(
					Arc::clone(&client),
					filter_pool,
					FILTER_RETAIN_THRESHOLD,
			)
		);
	}

	// Spawn Frontier pending transactions maintenance task (as essential, otherwise we leak).
	if let Some(pending_transactions) = pending_transactions {
		const TRANSACTION_RETAIN_THRESHOLD: u64 = 5;
		task_manager.spawn_essential_handle().spawn(
			"frontier-pending-transactions",
			EthTask::pending_transaction_task(
				Arc::clone(&client),
					pending_transactions,
					TRANSACTION_RETAIN_THRESHOLD,
				)
		);
	}

<<<<<<< HEAD
	match consensus_result {
		ConsensusResult::ManualSeal(block_import, sealing) => {
			if role.is_authority() {
				let env = sc_basic_authorship::ProposerFactory::new(
					task_manager.spawn_handle(),
					client.clone(),
					transaction_pool.clone(),
					prometheus_registry.as_ref(),
					telemetry.as_ref().map(|x| x.handle()),
				);
=======
	#[cfg(feature = "manual-seal")] {
		let (block_import, sealing) = consensus_result;

		if role.is_authority() {
			let env = sc_basic_authorship::ProposerFactory::new(
				task_manager.spawn_handle(),
				client.clone(),
				transaction_pool.clone(),
				prometheus_registry.as_ref(),
			);

			// Background authorship future
			match sealing {
				Sealing::Manual => {
					let authorship_future = manual_seal::run_manual_seal(
						manual_seal::ManualSealParams {
							block_import,
							env,
							client,
							pool: transaction_pool.pool().clone(),
							commands_stream,
							select_chain,
							consensus_data_provider: None,
							inherent_data_providers,
						}
					);
					// we spawn the future on a background thread managed by service.
					task_manager.spawn_essential_handle().spawn_blocking("manual-seal", authorship_future);
				},
				Sealing::Instant => {
					let authorship_future = manual_seal::run_instant_seal(
						manual_seal::InstantSealParams {
							block_import,
							env,
							client: client.clone(),
							pool: transaction_pool.pool().clone(),
							select_chain,
							consensus_data_provider: None,
							inherent_data_providers,
						}
					);
					// we spawn the future on a background thread managed by service.
					task_manager.spawn_essential_handle().spawn_blocking("instant-seal", authorship_future);
				}
			};
>>>>>>> 49146240

		}
		log::info!("Manual Seal Ready");
	}

<<<<<<< HEAD
			}
			log::info!("Manual Seal Ready");
		},
		ConsensusResult::Aura(aura_block_import, grandpa_link) => {
			if role.is_authority() {
				let proposer = sc_basic_authorship::ProposerFactory::new(
					task_manager.spawn_handle(),
					client.clone(),
					transaction_pool.clone(),
					prometheus_registry.as_ref(),
					telemetry.as_ref().map(|x| x.handle()),
				);

				let can_author_with =
					sp_consensus::CanAuthorWithNativeVersion::new(client.executor().clone());
				let aura = sc_consensus_aura::start_aura::<AuraPair, _, _, _, _, _, _, _, _, _>(
					StartAuraParams {
						slot_duration: sc_consensus_aura::slot_duration(&*client)?,
						client: client.clone(),
						select_chain,
						block_import: aura_block_import,
						proposer_factory: proposer,
						sync_oracle: network.clone(),
						inherent_data_providers: inherent_data_providers.clone(),
						force_authoring,
						backoff_authoring_blocks,
						keystore: keystore_container.sync_keystore(),
						can_author_with,
						block_proposal_slot_portion: SlotProportion::new(2f32 / 3f32),
						telemetry: telemetry.as_ref().map(|x| x.handle()),
					}
				)?;

				// the AURA authoring task is considered essential, i.e. if it
				// fails we take down the service with it.
				task_manager.spawn_essential_handle().spawn_blocking("aura", aura);

				// if the node isn't actively participating in consensus then it doesn't
				// need a keystore, regardless of which protocol we use below.
				let keystore = if role.is_authority() {
					Some(keystore_container.sync_keystore())
				} else {
					None
				};

				let grandpa_config = sc_finality_grandpa::Config {
					// FIXME #1578 make this available through chainspec
					gossip_duration: Duration::from_millis(333),
					justification_period: 512,
					name: Some(name),
					observer_enabled: false,
					keystore,
					is_authority: role.is_authority(),
					telemetry: telemetry.as_ref().map(|x| x.handle()),
				};

				if enable_grandpa {
					// start the full GRANDPA voter
					// NOTE: non-authorities could run the GRANDPA observer protocol, but at
					// this point the full voter should provide better guarantees of block
					// and vote data availability than the observer. The observer has not
					// been tested extensively yet and having most nodes in a network run it
					// could lead to finality stalls.
					let grandpa_config = sc_finality_grandpa::GrandpaParams {
						config: grandpa_config,
						link: grandpa_link,
						network,
						telemetry: telemetry.as_ref().map(|x| x.handle()),
						voting_rule: sc_finality_grandpa::VotingRulesBuilder::default().build(),
						prometheus_registry,
						shared_voter_state: SharedVoterState::empty(),
					};

					// the GRANDPA voter task is considered infallible, i.e.
					// if it fails we take down the service with it.
					task_manager.spawn_essential_handle().spawn_blocking(
						"grandpa-voter",
						sc_finality_grandpa::run_grandpa_voter(grandpa_config)?
					);
				}
=======
	#[cfg(feature = "aura")] {
		let (aura_block_import, grandpa_link) = consensus_result;

		if role.is_authority() {
			let proposer = sc_basic_authorship::ProposerFactory::new(
				task_manager.spawn_handle(),
				client.clone(),
				transaction_pool.clone(),
				prometheus_registry.as_ref(),
			);

			let can_author_with =
				sp_consensus::CanAuthorWithNativeVersion::new(client.executor().clone());
			let aura = sc_consensus_aura::start_aura::<_, _, _, _, _, AuraPair, _, _, _, _>(
				sc_consensus_aura::slot_duration(&*client)?,
				client.clone(),
				select_chain,
				aura_block_import,
				proposer,
				network.clone(),
				inherent_data_providers.clone(),
				force_authoring,
				backoff_authoring_blocks,
				keystore_container.sync_keystore(),
				can_author_with,
			)?;

			// the AURA authoring task is considered essential, i.e. if it
			// fails we take down the service with it.
			task_manager.spawn_essential_handle().spawn_blocking("aura", aura);

			// if the node isn't actively participating in consensus then it doesn't
			// need a keystore, regardless of which protocol we use below.
			let keystore = if role.is_authority() {
				Some(keystore_container.sync_keystore())
			} else {
				None
			};

			let grandpa_config = sc_finality_grandpa::Config {
				// FIXME #1578 make this available through chainspec
				gossip_duration: Duration::from_millis(333),
				justification_period: 512,
				name: Some(name),
				observer_enabled: false,
				keystore,
				is_authority: role.is_authority(),
			};

			if enable_grandpa {
				// start the full GRANDPA voter
				// NOTE: non-authorities could run the GRANDPA observer protocol, but at
				// this point the full voter should provide better guarantees of block
				// and vote data availability than the observer. The observer has not
				// been tested extensively yet and having most nodes in a network run it
				// could lead to finality stalls.
				let grandpa_config = sc_finality_grandpa::GrandpaParams {
					config: grandpa_config,
					link: grandpa_link,
					network,
					telemetry_on_connect: telemetry_connection_notifier.map(|x| x.on_connect_stream()),
					voting_rule: sc_finality_grandpa::VotingRulesBuilder::default().build(),
					prometheus_registry,
					shared_voter_state: SharedVoterState::empty(),
				};

				// the GRANDPA voter task is considered infallible, i.e.
				// if it fails we take down the service with it.
				task_manager.spawn_essential_handle().spawn_blocking(
					"grandpa-voter",
					sc_finality_grandpa::run_grandpa_voter(grandpa_config)?
				);
>>>>>>> 49146240
			}
		}
	}

	network_starter.start_network();
	Ok(task_manager)
}

#[cfg(feature = "aura")]
pub fn new_light(config: Configuration) -> Result<TaskManager, ServiceError> {
	let telemetry = config.telemetry_endpoints.clone()
		.filter(|x| !x.is_empty())
		.map(|endpoints| -> Result<_, sc_telemetry::Error> {
			let worker = TelemetryWorker::new(16)?;
			let telemetry = worker.handle().new_telemetry(endpoints);
			Ok((worker, telemetry))
		})
		.transpose()?;

	let (client, backend, keystore_container, mut task_manager, on_demand) =
		sc_service::new_light_parts::<Block, RuntimeApi, Executor>(
			&config,
			telemetry.as_ref().map(|(_, telemetry)| telemetry.handle()),
		)?;

	let mut telemetry = telemetry
		.map(|(worker, telemetry)| {
			task_manager.spawn_handle().spawn("telemetry", worker.run());
			telemetry
		});

	let select_chain = sc_consensus::LongestChain::new(backend.clone());

	let transaction_pool = Arc::new(sc_transaction_pool::BasicPool::new_light(
		config.transaction_pool.clone(),
		config.prometheus_registry(),
		task_manager.spawn_handle(),
		client.clone(),
		on_demand.clone(),
	));

	let (grandpa_block_import, _) = sc_finality_grandpa::block_import(
		client.clone(),
		&(client.clone() as Arc<_>),
		select_chain.clone(),
		telemetry.as_ref().map(|x| x.handle()),
	)?;

	let import_queue = sc_consensus_aura::import_queue::<AuraPair, _, _, _, _, _>(
		ImportQueueParams {
			slot_duration: sc_consensus_aura::slot_duration(&*client)?,
			block_import: grandpa_block_import.clone(),
			justification_import: Some(Box::new(grandpa_block_import)),
			client: client.clone(),
			inherent_data_providers: InherentDataProviders::new(),
			spawner: &task_manager.spawn_essential_handle(),
			registry: config.prometheus_registry(),
			can_author_with: sp_consensus::NeverCanAuthor,
			check_for_equivocation: Default::default(),
			telemetry: telemetry.as_ref().map(|x| x.handle()),
		}
	)?;

	let light_deps = crate::rpc::LightDeps {
		remote_blockchain: backend.remote_blockchain(),
		fetcher: on_demand.clone(),
		client: client.clone(),
		pool: transaction_pool.clone(),
	};

	let rpc_extensions = crate::rpc::create_light(light_deps);

	let (network, network_status_sinks, system_rpc_tx, network_starter) =
		sc_service::build_network(sc_service::BuildNetworkParams {
			config: &config,
			client: client.clone(),
			transaction_pool: transaction_pool.clone(),
			spawn_handle: task_manager.spawn_handle(),
			import_queue,
			on_demand: Some(on_demand.clone()),
			block_announce_validator_builder: None,
		})?;

	if config.offchain_worker.enabled {
		sc_service::build_offchain_workers(
			&config, task_manager.spawn_handle(), client.clone(), network.clone(),
		);
	}

	sc_service::spawn_tasks(sc_service::SpawnTasksParams {
		remote_blockchain: Some(backend.remote_blockchain()),
		transaction_pool,
		task_manager: &mut task_manager,
		on_demand: Some(on_demand),
		rpc_extensions_builder: Box::new(sc_service::NoopRpcExtensionBuilder(rpc_extensions)),
		config,
		client,
		keystore: keystore_container.sync_keystore(),
		backend,
		network,
		network_status_sinks,
		system_rpc_tx,
		telemetry: telemetry.as_mut(),
	})?;

	network_starter.start_network();

	Ok(task_manager)
}

#[cfg(feature = "manual-seal")]
pub fn new_light(config: Configuration) -> Result<TaskManager, ServiceError> {
	return Err(ServiceError::Other("Manual seal does not support light client".to_string()))
}<|MERGE_RESOLUTION|>--- conflicted
+++ resolved
@@ -171,9 +171,8 @@
 		Ok(sc_service::PartialComponents {
 			client, backend, task_manager, import_queue, keystore_container,
 			select_chain, transaction_pool, inherent_data_providers,
-<<<<<<< HEAD
 			other: (
-				ConsensusResult::ManualSeal(frontier_block_import, sealing),
+				(frontier_block_import, sealing)
 				pending_transactions,
 				filter_pool,
 				frontier_backend,
@@ -182,22 +181,13 @@
 		})
 	}
 
-	let (grandpa_block_import, grandpa_link) = sc_finality_grandpa::block_import(
-		client.clone(),
-		&(client.clone() as Arc<_>),
-		select_chain.clone(),
-		telemetry.as_ref().map(|x| x.handle()),
-	)?;
-=======
-			other: ((frontier_block_import, sealing), pending_transactions, filter_pool, frontier_backend)
-		})
-	}
-
 	#[cfg(feature = "aura")] {
 		let (grandpa_block_import, grandpa_link) = sc_finality_grandpa::block_import(
-			client.clone(), &(client.clone() as Arc<_>), select_chain.clone(),
+			client.clone(),
+			&(client.clone() as Arc<_>),
+			select_chain.clone(),
+			telemetry.as_ref().map(|x| x.handle()),
 		)?;
->>>>>>> 49146240
 
 		let frontier_block_import = FrontierBlockImport::new(
 			grandpa_block_import.clone(),
@@ -209,52 +199,33 @@
 			frontier_block_import, client.clone(),
 		);
 
-<<<<<<< HEAD
-	let import_queue = sc_consensus_aura::import_queue::<AuraPair, _, _, _, _, _>(
-		ImportQueueParams {
-			slot_duration: sc_consensus_aura::slot_duration(&*client)?,
-			block_import: aura_block_import.clone(),
-			justification_import: Some(Box::new(grandpa_block_import.clone())),
-			client: client.clone(),
-			inherent_data_providers: inherent_data_providers.clone(),
-			spawner: &task_manager.spawn_essential_handle(),
-			registry: config.prometheus_registry(),
-			can_author_with: sp_consensus::CanAuthorWithNativeVersion::new(client.executor().clone()),
-			check_for_equivocation: Default::default(),
-			telemetry: telemetry.as_ref().map(|x| x.handle()),
-		}
-	)?;
-
-	Ok(sc_service::PartialComponents {
-		client, backend, task_manager, import_queue, keystore_container,
-		select_chain, transaction_pool, inherent_data_providers,
-		other: (
-			ConsensusResult::Aura(aura_block_import, grandpa_link),
-			pending_transactions,
-			filter_pool,
-			frontier_backend,
-			telemetry,
-		)
-	})
-=======
-		let import_queue = sc_consensus_aura::import_queue::<_, _, _, AuraPair, _, _>(
-			sc_consensus_aura::slot_duration(&*client)?,
-			aura_block_import.clone(),
-			Some(Box::new(grandpa_block_import.clone())),
-			client.clone(),
-			inherent_data_providers.clone(),
-			&task_manager.spawn_handle(),
-			config.prometheus_registry(),
-			sp_consensus::CanAuthorWithNativeVersion::new(client.executor().clone()),
+		let import_queue = sc_consensus_aura::import_queue::<AuraPair, _, _, _, _, _>(
+			ImportQueueParams {
+				slot_duration: sc_consensus_aura::slot_duration(&*client)?,
+				block_import: aura_block_import.clone(),
+				justification_import: Some(Box::new(grandpa_block_import.clone())),
+				client: client.clone(),
+				inherent_data_providers: inherent_data_providers.clone(),
+				spawner: &task_manager.spawn_essential_handle(),
+				registry: config.prometheus_registry(),
+				can_author_with: sp_consensus::CanAuthorWithNativeVersion::new(client.executor().clone()),
+				check_for_equivocation: Default::default(),
+				telemetry: telemetry.as_ref().map(|x| x.handle()),
+			}
 		)?;
 
 		Ok(sc_service::PartialComponents {
 			client, backend, task_manager, import_queue, keystore_container,
 			select_chain, transaction_pool, inherent_data_providers,
-			other: ((aura_block_import, grandpa_link), pending_transactions, filter_pool, frontier_backend)
+			other: (
+				ConsensusResult::Aura(aura_block_import, grandpa_link),
+				pending_transactions,
+				filter_pool,
+				frontier_backend,
+				telemetry,
+			)
 		})
 	}
->>>>>>> 49146240
 }
 
 /// Builds a new service for a full client.
@@ -267,13 +238,8 @@
 	let sc_service::PartialComponents {
 		client, backend, mut task_manager, import_queue, keystore_container,
 		select_chain, transaction_pool, inherent_data_providers,
-<<<<<<< HEAD
 		other: (consensus_result, pending_transactions, filter_pool, frontier_backend, mut telemetry),
-	} = new_partial(&config, sealing)?;
-=======
-		other: (consensus_result, pending_transactions, filter_pool, frontier_backend),
 	} = new_partial(&config, cli)?;
->>>>>>> 49146240
 
 	let (network, network_status_sinks, system_rpc_tx, network_starter) =
 		sc_service::build_network(sc_service::BuildNetworkParams {
@@ -382,18 +348,6 @@
 		);
 	}
 
-<<<<<<< HEAD
-	match consensus_result {
-		ConsensusResult::ManualSeal(block_import, sealing) => {
-			if role.is_authority() {
-				let env = sc_basic_authorship::ProposerFactory::new(
-					task_manager.spawn_handle(),
-					client.clone(),
-					transaction_pool.clone(),
-					prometheus_registry.as_ref(),
-					telemetry.as_ref().map(|x| x.handle()),
-				);
-=======
 	#[cfg(feature = "manual-seal")] {
 		let (block_import, sealing) = consensus_result;
 
@@ -403,6 +357,7 @@
 				client.clone(),
 				transaction_pool.clone(),
 				prometheus_registry.as_ref(),
+				telemetry.as_ref().map(|x| x.handle()),
 			);
 
 			// Background authorship future
@@ -439,94 +394,11 @@
 					task_manager.spawn_essential_handle().spawn_blocking("instant-seal", authorship_future);
 				}
 			};
->>>>>>> 49146240
 
 		}
 		log::info!("Manual Seal Ready");
 	}
 
-<<<<<<< HEAD
-			}
-			log::info!("Manual Seal Ready");
-		},
-		ConsensusResult::Aura(aura_block_import, grandpa_link) => {
-			if role.is_authority() {
-				let proposer = sc_basic_authorship::ProposerFactory::new(
-					task_manager.spawn_handle(),
-					client.clone(),
-					transaction_pool.clone(),
-					prometheus_registry.as_ref(),
-					telemetry.as_ref().map(|x| x.handle()),
-				);
-
-				let can_author_with =
-					sp_consensus::CanAuthorWithNativeVersion::new(client.executor().clone());
-				let aura = sc_consensus_aura::start_aura::<AuraPair, _, _, _, _, _, _, _, _, _>(
-					StartAuraParams {
-						slot_duration: sc_consensus_aura::slot_duration(&*client)?,
-						client: client.clone(),
-						select_chain,
-						block_import: aura_block_import,
-						proposer_factory: proposer,
-						sync_oracle: network.clone(),
-						inherent_data_providers: inherent_data_providers.clone(),
-						force_authoring,
-						backoff_authoring_blocks,
-						keystore: keystore_container.sync_keystore(),
-						can_author_with,
-						block_proposal_slot_portion: SlotProportion::new(2f32 / 3f32),
-						telemetry: telemetry.as_ref().map(|x| x.handle()),
-					}
-				)?;
-
-				// the AURA authoring task is considered essential, i.e. if it
-				// fails we take down the service with it.
-				task_manager.spawn_essential_handle().spawn_blocking("aura", aura);
-
-				// if the node isn't actively participating in consensus then it doesn't
-				// need a keystore, regardless of which protocol we use below.
-				let keystore = if role.is_authority() {
-					Some(keystore_container.sync_keystore())
-				} else {
-					None
-				};
-
-				let grandpa_config = sc_finality_grandpa::Config {
-					// FIXME #1578 make this available through chainspec
-					gossip_duration: Duration::from_millis(333),
-					justification_period: 512,
-					name: Some(name),
-					observer_enabled: false,
-					keystore,
-					is_authority: role.is_authority(),
-					telemetry: telemetry.as_ref().map(|x| x.handle()),
-				};
-
-				if enable_grandpa {
-					// start the full GRANDPA voter
-					// NOTE: non-authorities could run the GRANDPA observer protocol, but at
-					// this point the full voter should provide better guarantees of block
-					// and vote data availability than the observer. The observer has not
-					// been tested extensively yet and having most nodes in a network run it
-					// could lead to finality stalls.
-					let grandpa_config = sc_finality_grandpa::GrandpaParams {
-						config: grandpa_config,
-						link: grandpa_link,
-						network,
-						telemetry: telemetry.as_ref().map(|x| x.handle()),
-						voting_rule: sc_finality_grandpa::VotingRulesBuilder::default().build(),
-						prometheus_registry,
-						shared_voter_state: SharedVoterState::empty(),
-					};
-
-					// the GRANDPA voter task is considered infallible, i.e.
-					// if it fails we take down the service with it.
-					task_manager.spawn_essential_handle().spawn_blocking(
-						"grandpa-voter",
-						sc_finality_grandpa::run_grandpa_voter(grandpa_config)?
-					);
-				}
-=======
 	#[cfg(feature = "aura")] {
 		let (aura_block_import, grandpa_link) = consensus_result;
 
@@ -536,22 +408,27 @@
 				client.clone(),
 				transaction_pool.clone(),
 				prometheus_registry.as_ref(),
+				telemetry.as_ref().map(|x| x.handle()),
 			);
 
 			let can_author_with =
 				sp_consensus::CanAuthorWithNativeVersion::new(client.executor().clone());
-			let aura = sc_consensus_aura::start_aura::<_, _, _, _, _, AuraPair, _, _, _, _>(
-				sc_consensus_aura::slot_duration(&*client)?,
-				client.clone(),
-				select_chain,
-				aura_block_import,
-				proposer,
-				network.clone(),
-				inherent_data_providers.clone(),
-				force_authoring,
-				backoff_authoring_blocks,
-				keystore_container.sync_keystore(),
-				can_author_with,
+			let aura = sc_consensus_aura::start_aura::<AuraPair, _, _, _, _, _, _, _, _, _>(
+				StartAuraParams {
+					slot_duration: sc_consensus_aura::slot_duration(&*client)?,
+					client: client.clone(),
+					select_chain,
+					block_import: aura_block_import,
+					proposer_factory: proposer,
+					sync_oracle: network.clone(),
+					inherent_data_providers: inherent_data_providers.clone(),
+					force_authoring,
+					backoff_authoring_blocks,
+					keystore: keystore_container.sync_keystore(),
+					can_author_with,
+					block_proposal_slot_portion: SlotProportion::new(2f32 / 3f32),
+					telemetry: telemetry.as_ref().map(|x| x.handle()),
+				}
 			)?;
 
 			// the AURA authoring task is considered essential, i.e. if it
@@ -574,6 +451,7 @@
 				observer_enabled: false,
 				keystore,
 				is_authority: role.is_authority(),
+				telemetry: telemetry.as_ref().map(|x| x.handle()),
 			};
 
 			if enable_grandpa {
@@ -587,7 +465,7 @@
 					config: grandpa_config,
 					link: grandpa_link,
 					network,
-					telemetry_on_connect: telemetry_connection_notifier.map(|x| x.on_connect_stream()),
+					telemetry: telemetry.as_ref().map(|x| x.handle()),
 					voting_rule: sc_finality_grandpa::VotingRulesBuilder::default().build(),
 					prometheus_registry,
 					shared_voter_state: SharedVoterState::empty(),
@@ -599,7 +477,6 @@
 					"grandpa-voter",
 					sc_finality_grandpa::run_grandpa_voter(grandpa_config)?
 				);
->>>>>>> 49146240
 			}
 		}
 	}
