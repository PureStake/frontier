//! Service and ServiceFactory implementation. Specialized wrapper over substrate service.

use std::{sync::{Arc, Mutex}, cell::RefCell, time::Duration, collections::{HashMap, BTreeMap}};
use fc_rpc::EthTask;
use fc_rpc_core::types::{FilterPool, PendingTransactions};
use sc_client_api::{ExecutorProvider, RemoteBackend};
use sc_consensus_manual_seal::{self as manual_seal};
use fc_consensus::FrontierBlockImport;
use fc_mapping_sync::MappingSyncWorker;
use frontier_template_runtime::{self, opaque::Block, RuntimeApi, SLOT_DURATION};
use sc_service::{error::Error as ServiceError, Configuration, TaskManager, BasePath};
use sp_inherents::{InherentDataProviders, ProvideInherentData, InherentIdentifier, InherentData};
use sc_executor::native_executor_instance;
pub use sc_executor::NativeExecutor;
use sp_consensus_aura::sr25519::{AuthorityPair as AuraPair};
use sc_finality_grandpa::SharedVoterState;
use sp_timestamp::InherentError;
use sc_telemetry::TelemetrySpan;
use sc_cli::SubstrateCli;
use futures::StreamExt;
use crate::cli::Sealing;

// Our native executor instance.
native_executor_instance!(
	pub Executor,
	frontier_template_runtime::api::dispatch,
	frontier_template_runtime::native_version,
);

type FullClient = sc_service::TFullClient<Block, RuntimeApi, Executor>;
type FullBackend = sc_service::TFullBackend<Block>;
type FullSelectChain = sc_consensus::LongestChain<FullBackend, Block>;

pub enum ConsensusResult {
	Aura(
		sc_consensus_aura::AuraBlockImport<
			Block,
			FullClient,
			FrontierBlockImport<
				Block,
				sc_finality_grandpa::GrandpaBlockImport<FullBackend, Block, FullClient, FullSelectChain>,
				FullClient
			>,
			AuraPair
		>,
		sc_finality_grandpa::LinkHalf<Block, FullClient, FullSelectChain>
	),
	ManualSeal(FrontierBlockImport<Block, Arc<FullClient>, FullClient>, Sealing)
}

/// Provide a mock duration starting at 0 in millisecond for timestamp inherent.
/// Each call will increment timestamp by slot_duration making Aura think time has passed.
pub struct MockTimestampInherentDataProvider;

pub const INHERENT_IDENTIFIER: InherentIdentifier = *b"timstap0";

thread_local!(static TIMESTAMP: RefCell<u64> = RefCell::new(0));

impl ProvideInherentData for MockTimestampInherentDataProvider {
	fn inherent_identifier(&self) -> &'static InherentIdentifier {
		&INHERENT_IDENTIFIER
	}

	fn provide_inherent_data(
		&self,
		inherent_data: &mut InherentData,
	) -> Result<(), sp_inherents::Error> {
		TIMESTAMP.with(|x| {
			*x.borrow_mut() += SLOT_DURATION;
			inherent_data.put_data(INHERENT_IDENTIFIER, &*x.borrow())
		})
	}

	fn error_to_string(&self, error: &[u8]) -> Option<String> {
		InherentError::try_from(&INHERENT_IDENTIFIER, error).map(|e| format!("{:?}", e))
	}
}

pub fn open_frontier_backend(config: &Configuration) -> Result<Arc<fc_db::Backend<Block>>, String> {
	let config_dir = config.base_path.as_ref()
		.map(|base_path| base_path.config_dir(config.chain_spec.id()))
		.unwrap_or_else(|| {
			BasePath::from_project("", "", &crate::cli::Cli::executable_name())
				.config_dir(config.chain_spec.id())
		});
	let database_dir = config_dir.join("frontier").join("db");

	Ok(Arc::new(fc_db::Backend::<Block>::new(&fc_db::DatabaseSettings {
		source: fc_db::DatabaseSettingsSrc::RocksDb {
			path: database_dir,
			cache_size: 0,
		}
	})?))
}

pub fn new_partial(config: &Configuration, sealing: Option<Sealing>) -> Result<
	sc_service::PartialComponents<
		FullClient, FullBackend, FullSelectChain,
		sp_consensus::import_queue::BasicQueue<Block, sp_api::TransactionFor<FullClient, Block>>,
		sc_transaction_pool::FullPool<Block, FullClient>,
		(ConsensusResult, PendingTransactions, Option<TelemetrySpan>, Option<FilterPool>, Arc<fc_db::Backend<Block>>),
>, ServiceError> {
	let inherent_data_providers = sp_inherents::InherentDataProviders::new();

	let (client, backend, keystore_container, task_manager, telemetry_span) =
		sc_service::new_full_parts::<Block, RuntimeApi, Executor>(&config)?;
	let client = Arc::new(client);

	let select_chain = sc_consensus::LongestChain::new(backend.clone());

	let transaction_pool = sc_transaction_pool::BasicPool::new_full(
		config.transaction_pool.clone(),
		config.prometheus_registry(),
		task_manager.spawn_handle(),
		client.clone(),
	);

	let pending_transactions: PendingTransactions
		= Some(Arc::new(Mutex::new(HashMap::new())));

	let filter_pool: Option<FilterPool>
		= Some(Arc::new(Mutex::new(BTreeMap::new())));

	let frontier_backend = open_frontier_backend(config)?;

	if let Some(sealing) = sealing {
		inherent_data_providers
			.register_provider(MockTimestampInherentDataProvider)
			.map_err(Into::into)
			.map_err(sp_consensus::error::Error::InherentData)?;

		let frontier_block_import = FrontierBlockImport::new(
			client.clone(),
			client.clone(),
			frontier_backend.clone(),
		);

		let import_queue = sc_consensus_manual_seal::import_queue(
			Box::new(frontier_block_import.clone()),
			&task_manager.spawn_handle(),
			config.prometheus_registry(),
		);

		return Ok(sc_service::PartialComponents {
			client, backend, task_manager, import_queue, keystore_container,
			select_chain, transaction_pool, inherent_data_providers,
			other: (ConsensusResult::ManualSeal(frontier_block_import, sealing), pending_transactions, telemetry_span, filter_pool, frontier_backend)
		})
	}

	let (grandpa_block_import, grandpa_link) = sc_finality_grandpa::block_import(
		client.clone(), &(client.clone() as Arc<_>), select_chain.clone(),
	)?;

	let frontier_block_import = FrontierBlockImport::new(
		grandpa_block_import.clone(),
		client.clone(),
		frontier_backend.clone(),
	);

	let aura_block_import = sc_consensus_aura::AuraBlockImport::<_, _, _, AuraPair>::new(
		frontier_block_import, client.clone(),
	);

	let import_queue = sc_consensus_aura::import_queue::<_, _, _, AuraPair, _, _>(
		sc_consensus_aura::slot_duration(&*client)?,
		aura_block_import.clone(),
		Some(Box::new(grandpa_block_import.clone())),
		client.clone(),
		inherent_data_providers.clone(),
		&task_manager.spawn_handle(),
		config.prometheus_registry(),
		sp_consensus::CanAuthorWithNativeVersion::new(client.executor().clone()),
	)?;

	Ok(sc_service::PartialComponents {
		client, backend, task_manager, import_queue, keystore_container,
		select_chain, transaction_pool, inherent_data_providers,
		other: (ConsensusResult::Aura(aura_block_import, grandpa_link), pending_transactions, telemetry_span, filter_pool, frontier_backend)
	})
}

/// Builds a new service for a full client.
pub fn new_full(
	config: Configuration,
	sealing: Option<Sealing>,
	enable_dev_signer: bool,
) -> Result<TaskManager, ServiceError> {
	let sc_service::PartialComponents {
		client, backend, mut task_manager, import_queue, keystore_container,
		select_chain, transaction_pool, inherent_data_providers,
		other: (consensus_result, pending_transactions, telemetry_span, filter_pool, frontier_backend),
	} = new_partial(&config, sealing)?;

	let (network, network_status_sinks, system_rpc_tx, network_starter) =
		sc_service::build_network(sc_service::BuildNetworkParams {
			config: &config,
			client: client.clone(),
			transaction_pool: transaction_pool.clone(),
			spawn_handle: task_manager.spawn_handle(),
			import_queue,
			on_demand: None,
			block_announce_validator_builder: None,
		})?;

	// Channel for the rpc handler to communicate with the authorship task.
	let (command_sink, commands_stream) = futures::channel::mpsc::channel(1000);

	if config.offchain_worker.enabled {
		sc_service::build_offchain_workers(
			&config, backend.clone(), task_manager.spawn_handle(), client.clone(), network.clone(),
		);
	}

	let role = config.role.clone();
	let force_authoring = config.force_authoring;
	let backoff_authoring_blocks: Option<()> = None;
	let name = config.network.node_name.clone();
	let enable_grandpa = !config.disable_grandpa;
	let prometheus_registry = config.prometheus_registry().cloned();
	let is_authority = role.is_authority();
	let subscription_task_executor = sc_rpc::SubscriptionTaskExecutor::new(task_manager.spawn_handle());

	let rpc_extensions_builder = {
		let client = client.clone();
		let pool = transaction_pool.clone();
		let network = network.clone();
		let pending = pending_transactions.clone();
		let filter_pool = filter_pool.clone();
		let frontier_backend = frontier_backend.clone();

		Box::new(move |deny_unsafe, _| {
			let deps = crate::rpc::FullDeps {
				client: client.clone(),
				pool: pool.clone(),
				deny_unsafe,
				is_authority,
				enable_dev_signer,
				network: network.clone(),
				pending_transactions: pending.clone(),
				filter_pool: filter_pool.clone(),
				backend: frontier_backend.clone(),
				command_sink: Some(command_sink.clone())
			};
			crate::rpc::create_full(
				deps,
				subscription_task_executor.clone()
			)
		})
	};

	task_manager.spawn_essential_handle().spawn(
		"frontier-mapping-sync-worker",
		MappingSyncWorker::new(
			client.import_notification_stream(),
			Duration::new(6, 0),
			client.clone(),
			backend.clone(),
			frontier_backend.clone(),
		).for_each(|()| futures::future::ready(()))
	);

	let (_rpc_handlers, telemetry_connection_notifier) = sc_service::spawn_tasks(sc_service::SpawnTasksParams {
		network: network.clone(),
		client: client.clone(),
		keystore: keystore_container.sync_keystore(),
		task_manager: &mut task_manager,
		transaction_pool: transaction_pool.clone(),
		rpc_extensions_builder: rpc_extensions_builder,
		on_demand: None,
		remote_blockchain: None,
		backend, network_status_sinks, system_rpc_tx, config, telemetry_span,
	})?;

	// Spawn Frontier EthFilterApi maintenance task.
<<<<<<< HEAD
	if let Some(filter_pool) = filter_pool {
=======
	if filter_pool.is_some() {
>>>>>>> d990d200
		// Each filter is allowed to stay in the pool for 100 blocks.
		const FILTER_RETAIN_THRESHOLD: u64 = 100;
		task_manager.spawn_essential_handle().spawn(
			"frontier-filter-pool",
			EthTask::filter_pool_task(
					Arc::clone(&client),
					filter_pool,
					FILTER_RETAIN_THRESHOLD,
			)
		);
	}

	// Spawn Frontier pending transactions maintenance task (as essential, otherwise we leak).
<<<<<<< HEAD
	if let Some(pending_transactions) = pending_transactions {
		const TRANSACTION_RETAIN_THRESHOLD: u64 = 5;
		task_manager.spawn_essential_handle().spawn(
			"frontier-pending-transactions",
			EthTask::pending_transaction_task(
				Arc::clone(&client),
					pending_transactions,
					TRANSACTION_RETAIN_THRESHOLD,
				)
=======
	if pending_transactions.is_some() {
		const TRANSACTION_RETAIN_THRESHOLD: u64 = 5;
		task_manager.spawn_essential_handle().spawn(
			"frontier-pending-transactions",
			client.import_notification_stream().for_each(move |notification| {
				if let Ok(locked) = &mut pending_transactions.clone().unwrap().lock() {
					// As pending transactions have a finite lifespan anyway
					// we can ignore MultiplePostRuntimeLogs error checks.
					let log = fp_consensus::find_log(&notification.header.digest).ok();
					let post_hashes = log.map(|log| log.into_hashes());

					if let Some(post_hashes) = post_hashes {
						// Retain all pending transactions that were not
						// processed in the current block.
						locked.retain(|&k, _| !post_hashes.transaction_hashes.contains(&k));
					}

					let imported_number: u64 = notification.header.number as u64;

					locked.retain(|_, v| {
						// Drop all the transactions that exceeded the given lifespan.
						let lifespan_limit = v.at_block + TRANSACTION_RETAIN_THRESHOLD;
						lifespan_limit > imported_number
					});
				}
				futures::future::ready(())
			})
>>>>>>> d990d200
		);
	}

	match consensus_result {
		ConsensusResult::ManualSeal(block_import, sealing) => {
			if role.is_authority() {
				let env = sc_basic_authorship::ProposerFactory::new(
					task_manager.spawn_handle(),
					client.clone(),
					transaction_pool.clone(),
					prometheus_registry.as_ref(),
				);

				// Background authorship future
				match sealing {
					Sealing::Manual => {
						let authorship_future = manual_seal::run_manual_seal(
							manual_seal::ManualSealParams {
								block_import,
								env,
								client,
								pool: transaction_pool.pool().clone(),
								commands_stream,
								select_chain,
								consensus_data_provider: None,
								inherent_data_providers,
							}
						);
						// we spawn the future on a background thread managed by service.
						task_manager.spawn_essential_handle().spawn_blocking("manual-seal", authorship_future);
					},
					Sealing::Instant => {
						let authorship_future = manual_seal::run_instant_seal(
							manual_seal::InstantSealParams {
								block_import,
								env,
								client: client.clone(),
								pool: transaction_pool.pool().clone(),
								select_chain,
								consensus_data_provider: None,
								inherent_data_providers,
							}
						);
						// we spawn the future on a background thread managed by service.
						task_manager.spawn_essential_handle().spawn_blocking("instant-seal", authorship_future);
					}
				};

			}
			log::info!("Manual Seal Ready");
		},
		ConsensusResult::Aura(aura_block_import, grandpa_link) => {
			if role.is_authority() {
				let proposer = sc_basic_authorship::ProposerFactory::new(
					task_manager.spawn_handle(),
					client.clone(),
					transaction_pool.clone(),
					prometheus_registry.as_ref(),
				);

				let can_author_with =
					sp_consensus::CanAuthorWithNativeVersion::new(client.executor().clone());
				let aura = sc_consensus_aura::start_aura::<_, _, _, _, _, AuraPair, _, _, _, _>(
					sc_consensus_aura::slot_duration(&*client)?,
					client.clone(),
					select_chain,
					aura_block_import,
					proposer,
					network.clone(),
					inherent_data_providers.clone(),
					force_authoring,
					backoff_authoring_blocks,
					keystore_container.sync_keystore(),
					can_author_with,
				)?;

				// the AURA authoring task is considered essential, i.e. if it
				// fails we take down the service with it.
				task_manager.spawn_essential_handle().spawn_blocking("aura", aura);

				// if the node isn't actively participating in consensus then it doesn't
				// need a keystore, regardless of which protocol we use below.
				let keystore = if role.is_authority() {
					Some(keystore_container.sync_keystore())
				} else {
					None
				};

				let grandpa_config = sc_finality_grandpa::Config {
					// FIXME #1578 make this available through chainspec
					gossip_duration: Duration::from_millis(333),
					justification_period: 512,
					name: Some(name),
					observer_enabled: false,
					keystore,
					is_authority: role.is_network_authority(),
				};

				if enable_grandpa {
					// start the full GRANDPA voter
					// NOTE: non-authorities could run the GRANDPA observer protocol, but at
					// this point the full voter should provide better guarantees of block
					// and vote data availability than the observer. The observer has not
					// been tested extensively yet and having most nodes in a network run it
					// could lead to finality stalls.
					let grandpa_config = sc_finality_grandpa::GrandpaParams {
						config: grandpa_config,
						link: grandpa_link,
						network,
						telemetry_on_connect: telemetry_connection_notifier.map(|x| x.on_connect_stream()),
						voting_rule: sc_finality_grandpa::VotingRulesBuilder::default().build(),
						prometheus_registry,
						shared_voter_state: SharedVoterState::empty(),
					};

					// the GRANDPA voter task is considered infallible, i.e.
					// if it fails we take down the service with it.
					task_manager.spawn_essential_handle().spawn_blocking(
						"grandpa-voter",
						sc_finality_grandpa::run_grandpa_voter(grandpa_config)?
					);
				}
			}
		}
	}

	network_starter.start_network();
	Ok(task_manager)
}

// FIXME: #238 Light client does not have a complete import pipeline or support manual/instant seal.
/// Builds a new service for a light client.
pub fn new_light(config: Configuration) -> Result<TaskManager, ServiceError> {
	let (client, backend, keystore_container, mut task_manager, on_demand, telemetry_span) =
		sc_service::new_light_parts::<Block, RuntimeApi, Executor>(&config)?;

	let select_chain = sc_consensus::LongestChain::new(backend.clone());

	let transaction_pool = Arc::new(sc_transaction_pool::BasicPool::new_light(
		config.transaction_pool.clone(),
		config.prometheus_registry(),
		task_manager.spawn_handle(),
		client.clone(),
		on_demand.clone(),
	));

	let (grandpa_block_import, _) = sc_finality_grandpa::block_import(
		client.clone(),
		&(client.clone() as Arc<_>),
		select_chain.clone(),
	)?;

	let import_queue = sc_consensus_aura::import_queue::<_, _, _, AuraPair, _, _>(
		sc_consensus_aura::slot_duration(&*client)?,
		grandpa_block_import.clone(),
		Some(Box::new(grandpa_block_import)),
		client.clone(),
		InherentDataProviders::new(),
		&task_manager.spawn_handle(),
		config.prometheus_registry(),
		sp_consensus::NeverCanAuthor,
	)?;

	let light_deps = crate::rpc::LightDeps {
		remote_blockchain: backend.remote_blockchain(),
		fetcher: on_demand.clone(),
		client: client.clone(),
		pool: transaction_pool.clone(),
	};

	let rpc_extensions = crate::rpc::create_light(light_deps);

	let (network, network_status_sinks, system_rpc_tx, network_starter) =
		sc_service::build_network(sc_service::BuildNetworkParams {
			config: &config,
			client: client.clone(),
			transaction_pool: transaction_pool.clone(),
			spawn_handle: task_manager.spawn_handle(),
			import_queue,
			on_demand: Some(on_demand.clone()),
			block_announce_validator_builder: None,
		})?;

	if config.offchain_worker.enabled {
		sc_service::build_offchain_workers(
			&config, backend.clone(), task_manager.spawn_handle(), client.clone(), network.clone(),
		);
	}

	sc_service::spawn_tasks(sc_service::SpawnTasksParams {
		remote_blockchain: Some(backend.remote_blockchain()),
		transaction_pool,
		task_manager: &mut task_manager,
		on_demand: Some(on_demand),
		rpc_extensions_builder: Box::new(sc_service::NoopRpcExtensionBuilder(rpc_extensions)),
		config,
		client,
		keystore: keystore_container.sync_keystore(),
		backend,
		network,
		network_status_sinks,
		system_rpc_tx,
		telemetry_span,
	})?;

	network_starter.start_network();

	Ok(task_manager)
}<|MERGE_RESOLUTION|>--- conflicted
+++ resolved
@@ -3,7 +3,7 @@
 use std::{sync::{Arc, Mutex}, cell::RefCell, time::Duration, collections::{HashMap, BTreeMap}};
 use fc_rpc::EthTask;
 use fc_rpc_core::types::{FilterPool, PendingTransactions};
-use sc_client_api::{ExecutorProvider, RemoteBackend};
+use sc_client_api::{ExecutorProvider, RemoteBackend, BlockchainEvents};
 use sc_consensus_manual_seal::{self as manual_seal};
 use fc_consensus::FrontierBlockImport;
 use fc_mapping_sync::MappingSyncWorker;
@@ -273,11 +273,7 @@
 	})?;
 
 	// Spawn Frontier EthFilterApi maintenance task.
-<<<<<<< HEAD
 	if let Some(filter_pool) = filter_pool {
-=======
-	if filter_pool.is_some() {
->>>>>>> d990d200
 		// Each filter is allowed to stay in the pool for 100 blocks.
 		const FILTER_RETAIN_THRESHOLD: u64 = 100;
 		task_manager.spawn_essential_handle().spawn(
@@ -291,7 +287,6 @@
 	}
 
 	// Spawn Frontier pending transactions maintenance task (as essential, otherwise we leak).
-<<<<<<< HEAD
 	if let Some(pending_transactions) = pending_transactions {
 		const TRANSACTION_RETAIN_THRESHOLD: u64 = 5;
 		task_manager.spawn_essential_handle().spawn(
@@ -301,35 +296,6 @@
 					pending_transactions,
 					TRANSACTION_RETAIN_THRESHOLD,
 				)
-=======
-	if pending_transactions.is_some() {
-		const TRANSACTION_RETAIN_THRESHOLD: u64 = 5;
-		task_manager.spawn_essential_handle().spawn(
-			"frontier-pending-transactions",
-			client.import_notification_stream().for_each(move |notification| {
-				if let Ok(locked) = &mut pending_transactions.clone().unwrap().lock() {
-					// As pending transactions have a finite lifespan anyway
-					// we can ignore MultiplePostRuntimeLogs error checks.
-					let log = fp_consensus::find_log(&notification.header.digest).ok();
-					let post_hashes = log.map(|log| log.into_hashes());
-
-					if let Some(post_hashes) = post_hashes {
-						// Retain all pending transactions that were not
-						// processed in the current block.
-						locked.retain(|&k, _| !post_hashes.transaction_hashes.contains(&k));
-					}
-
-					let imported_number: u64 = notification.header.number as u64;
-
-					locked.retain(|_, v| {
-						// Drop all the transactions that exceeded the given lifespan.
-						let lifespan_limit = v.at_block + TRANSACTION_RETAIN_THRESHOLD;
-						lifespan_limit > imported_number
-					});
-				}
-				futures::future::ready(())
-			})
->>>>>>> d990d200
 		);
 	}
 
