//! A collection of node-specific RPC methods.

use std::{sync::Arc, fmt};

use sc_consensus_manual_seal::rpc::{ManualSeal, ManualSealApi};
use frontier_template_runtime::{Hash, AccountId, Index, opaque::Block, Balance};
use sp_api::ProvideRuntimeApi;
use sp_transaction_pool::TransactionPool;
use sp_blockchain::{Error as BlockChainError, HeaderMetadata, HeaderBackend};
use sc_rpc_api::DenyUnsafe;
use sc_client_api::{
	backend::{StorageProvider, Backend, StateBackend, AuxStore},
	client::BlockchainEvents
};
use sc_rpc::SubscriptionTaskExecutor;
use sp_runtime::traits::BlakeTwo256;
use sp_block_builder::BlockBuilder;
use sc_network::NetworkService;
use jsonrpc_pubsub::manager::SubscriptionManager;

/// Light client extra dependencies.
pub struct LightDeps<C, F, P> {
	/// The client instance to use.
	pub client: Arc<C>,
	/// Transaction pool instance.
	pub pool: Arc<P>,
	/// Remote access to the blockchain (async).
	pub remote_blockchain: Arc<dyn sc_client_api::light::RemoteBlockchain<Block>>,
	/// Fetcher instance.
	pub fetcher: Arc<F>,
}

/// Full client dependencies.
pub struct FullDeps<C, P> {
	/// The client instance to use.
	pub client: Arc<C>,
	/// Transaction pool instance.
	pub pool: Arc<P>,
	/// Whether to deny unsafe calls
	pub deny_unsafe: DenyUnsafe,
	/// The Node authority flag
	pub is_authority: bool,
	/// Whether to enable dev signer
	pub enable_dev_signer: bool,
	/// Network service
	pub network: Arc<NetworkService<Block, Hash>>,
	/// Manual seal command sink
	pub command_sink: Option<futures::channel::mpsc::Sender<sc_consensus_manual_seal::rpc::EngineCommand<Hash>>>,
}

/// Instantiate all Full RPC extensions.
pub fn create_full<C, P, BE>(
	deps: FullDeps<C, P>,
	subscription_task_executor: SubscriptionTaskExecutor
) -> jsonrpc_core::IoHandler<sc_rpc::Metadata> where
	BE: Backend<Block> + 'static,
	BE::State: StateBackend<BlakeTwo256>,
	C: ProvideRuntimeApi<Block> + StorageProvider<Block, BE> + AuxStore,
	C: BlockchainEvents<Block>,
	C: HeaderBackend<Block> + HeaderMetadata<Block, Error=BlockChainError>,
	C: Send + Sync + 'static,
	C::Api: substrate_frame_rpc_system::AccountNonceApi<Block, AccountId, Index>,
	C::Api: BlockBuilder<Block>,
	C::Api: pallet_transaction_payment_rpc::TransactionPaymentRuntimeApi<Block, Balance>,
	C::Api: fp_rpc::EthereumRuntimeRPCApi<Block>,
	<C::Api as sp_api::ApiErrorExt>::Error: fmt::Debug,
	P: TransactionPool<Block=Block> + 'static,
{
	use substrate_frame_rpc_system::{FullSystem, SystemApi};
	use pallet_transaction_payment_rpc::{TransactionPayment, TransactionPaymentApi};
	use fc_rpc::{
		EthApi, EthApiServer, NetApi, NetApiServer, EthPubSubApi, EthPubSubApiServer,
<<<<<<< HEAD
		EthDevSigner, EthSigner, HexEncodedIdProvider,
=======
		Web3Api, Web3ApiServer, EthDevSigner, EthSigner,
>>>>>>> 8f5af33f
	};

	let mut io = jsonrpc_core::IoHandler::default();
	let FullDeps {
		client,
		pool,
		deny_unsafe,
		is_authority,
		network,
		command_sink,
		enable_dev_signer,
	} = deps;

	io.extend_with(
		SystemApi::to_delegate(FullSystem::new(client.clone(), pool.clone(), deny_unsafe))
	);
	io.extend_with(
		TransactionPaymentApi::to_delegate(TransactionPayment::new(client.clone()))
	);

	let mut signers = Vec::new();
	if enable_dev_signer {
		signers.push(Box::new(EthDevSigner::new()) as Box<dyn EthSigner>);
	}
	io.extend_with(
		EthApiServer::to_delegate(EthApi::new(
			client.clone(),
			pool.clone(),
			frontier_template_runtime::TransactionConverter,
			network.clone(),
			signers,
			is_authority,
		))
	);

	io.extend_with(
		NetApiServer::to_delegate(NetApi::new(
			client.clone(),
			network.clone(),
		))
	);

	io.extend_with(
		Web3ApiServer::to_delegate(Web3Api::new(
			client.clone(),
		))
	);

	io.extend_with(
		EthPubSubApiServer::to_delegate(EthPubSubApi::new(
			pool.clone(),
			client.clone(),
			network.clone(),
			SubscriptionManager::<HexEncodedIdProvider>::with_id_provider(
				HexEncodedIdProvider::default(),
				Arc::new(subscription_task_executor)
			),
		))
	);

	match command_sink {
		Some(command_sink) => {
			io.extend_with(
				// We provide the rpc handler with the sending end of the channel to allow the rpc
				// send EngineCommands to the background block authorship task.
				ManualSealApi::to_delegate(ManualSeal::new(command_sink)),
			);
		}
		_ => {}
	}

	io
}

/// Instantiate all Light RPC extensions.
pub fn create_light<C, P, M, F>(
	deps: LightDeps<C, F, P>,
) -> jsonrpc_core::IoHandler<M> where
	C: sp_blockchain::HeaderBackend<Block>,
	C: Send + Sync + 'static,
	F: sc_client_api::light::Fetcher<Block> + 'static,
	P: TransactionPool + 'static,
	M: jsonrpc_core::Metadata + Default,
{
	use substrate_frame_rpc_system::{LightSystem, SystemApi};

	let LightDeps {
		client,
		pool,
		remote_blockchain,
		fetcher
	} = deps;
	let mut io = jsonrpc_core::IoHandler::default();
	io.extend_with(
		SystemApi::<Hash, AccountId, Index>::to_delegate(
			LightSystem::new(client, remote_blockchain, fetcher, pool)
		)
	);

	io
}<|MERGE_RESOLUTION|>--- conflicted
+++ resolved
@@ -70,11 +70,7 @@
 	use pallet_transaction_payment_rpc::{TransactionPayment, TransactionPaymentApi};
 	use fc_rpc::{
 		EthApi, EthApiServer, NetApi, NetApiServer, EthPubSubApi, EthPubSubApiServer,
-<<<<<<< HEAD
-		EthDevSigner, EthSigner, HexEncodedIdProvider,
-=======
-		Web3Api, Web3ApiServer, EthDevSigner, EthSigner,
->>>>>>> 8f5af33f
+		Web3Api, Web3ApiServer, EthDevSigner, EthSigner, HexEncodedIdProvider,
 	};
 
 	let mut io = jsonrpc_core::IoHandler::default();
