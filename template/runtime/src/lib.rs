--- conflicted
+++ resolved
@@ -314,7 +314,6 @@
 	}
 }
 
-<<<<<<< HEAD
 impl EthereumExt for Runtime {
 	fn eth_state_root() -> H256 {
 		H256::decode(&mut &sp_io::storage::root()[..])
@@ -322,10 +321,7 @@
 	}
 }
 
-impl pallet_ethereum::Trait for Runtime {
-=======
 impl pallet_ethereum::Config for Runtime {
->>>>>>> dce9ddcc
 	type Event = Event;
 	type FindAuthor = EthereumFindAuthor<Aura>;
 	type Extension = Runtime;
