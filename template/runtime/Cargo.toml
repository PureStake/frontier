--- conflicted
+++ resolved
@@ -21,7 +21,7 @@
 
 pallet-ethereum = { version = "0.1.0", default-features = false, path = "../../frame/ethereum" }
 pallet-evm = { version = "2.0.0-dev", default-features = false, path = "../../frame/evm" }
-<<<<<<< HEAD
+pallet-evm-precompile-simple = { version = "2.0.0-dev", default-features = false, path = "../../frame/evm/precompile/simple" }
 pallet-aura = { version = "2.0.0-dev", default-features = false, git = "https://github.com/paritytech/substrate.git", branch = "master" }
 pallet-balances = { version = "2.0.0-dev", default-features = false, git = "https://github.com/paritytech/substrate.git", branch = "master" }
 pallet-grandpa = { version = "2.0.0-dev", default-features = false, git = "https://github.com/paritytech/substrate.git", branch = "master" }
@@ -30,17 +30,6 @@
 pallet-timestamp = { version = "2.0.0-dev", default-features = false, git = "https://github.com/paritytech/substrate.git", branch = "master" }
 pallet-transaction-payment = { version = "2.0.0-dev", default-features = false, git = "https://github.com/paritytech/substrate.git", branch = "master" }
 pallet-transaction-payment-rpc-runtime-api = { version = "2.0.0-dev", default-features = false, git = "https://github.com/paritytech/substrate.git", branch = "master" }
-=======
-pallet-evm-precompile-simple = { version = "2.0.0-dev", default-features = false, path = "../../frame/evm/precompile/simple" }
-pallet-aura = { version = "2.0.0-dev", default-features = false, git = "https://github.com/paritytech/substrate.git", branch = "frontier" }
-pallet-balances = { version = "2.0.0-dev", default-features = false, git = "https://github.com/paritytech/substrate.git", branch = "frontier" }
-pallet-grandpa = { version = "2.0.0-dev", default-features = false, git = "https://github.com/paritytech/substrate.git", branch = "frontier" }
-pallet-randomness-collective-flip = { version = "2.0.0-dev", default-features = false, git = "https://github.com/paritytech/substrate.git", branch = "frontier" }
-pallet-sudo = { version = "2.0.0-dev", default-features = false, git = "https://github.com/paritytech/substrate.git", branch = "frontier" }
-pallet-timestamp = { version = "2.0.0-dev", default-features = false, git = "https://github.com/paritytech/substrate.git", branch = "frontier" }
-pallet-transaction-payment = { version = "2.0.0-dev", default-features = false, git = "https://github.com/paritytech/substrate.git", branch = "frontier" }
-pallet-transaction-payment-rpc-runtime-api = { version = "2.0.0-dev", default-features = false, git = "https://github.com/paritytech/substrate.git", branch = "frontier" }
->>>>>>> 181198b0
 
 sp-api = { version = "2.0.0-dev", default-features = false, git = "https://github.com/paritytech/substrate.git", branch = "master" }
 sp-block-builder = { default-features = false, git = "https://github.com/paritytech/substrate.git", branch = "master"}
