// SPDX-License-Identifier: Apache-2.0
// This file is part of Frontier.
//
// Copyright (c) 2020 Parity Technologies (UK) Ltd.
//
// Licensed under the Apache License, Version 2.0 (the "License");
// you may not use this file except in compliance with the License.
// You may obtain a copy of the License at
//
// 	http://www.apache.org/licenses/LICENSE-2.0
//
// Unless required by applicable law or agreed to in writing, software
// distributed under the License is distributed on an "AS IS" BASIS,
// WITHOUT WARRANTIES OR CONDITIONS OF ANY KIND, either express or implied.
// See the License for the specific language governing permissions and
// limitations under the License.

//! # Ethereum pallet
//!
//! The Ethereum pallet works together with EVM pallet to provide full emulation
//! for Ethereum block processing.

// Ensure we're `no_std` when compiling for Wasm.
#![cfg_attr(not(feature = "std"), no_std)]

use frame_support::{
	decl_module, decl_storage, decl_error, decl_event,
	traits::Get, traits::FindAuthor, weights::Weight,
	dispatch::DispatchResultWithPostInfo,
};
use sp_std::prelude::*;
use frame_system::ensure_none;
use ethereum_types::{H160, H64, H256, U256, Bloom, BloomInput};
use sp_runtime::{
	transaction_validity::{
		TransactionValidity, TransactionSource, InvalidTransaction, ValidTransactionBuilder,
	},
	generic::DigestItem, traits::UniqueSaturatedInto, DispatchError,
};
use evm::ExitReason;
use fp_evm::CallOrCreateInfo;
use pallet_evm::{Runner, GasToWeight};
use sha3::{Digest, Keccak256};
use codec::{Encode, Decode};
use fp_consensus::{FRONTIER_ENGINE_ID, ConsensusLog};

pub use fp_rpc::TransactionStatus;
pub use ethereum::{Transaction, Log, Block, Receipt, TransactionAction, TransactionMessage};

#[cfg(all(feature = "std", test))]
mod tests;

#[cfg(all(feature = "std", test))]
mod mock;

#[derive(Eq, PartialEq, Clone, sp_runtime::RuntimeDebug)]
pub enum ReturnValue {
	Bytes(Vec<u8>),
	Hash(H160),
}

/// The schema version for Pallet Ethereum's storage
#[derive(Clone, Debug, Encode, Decode, PartialEq, Eq, PartialOrd, Ord)]
pub enum EthereumStorageSchema {
	Undefined,
	V1,
}

impl Default for EthereumStorageSchema {
	fn default() -> Self {
		Self::Undefined
	}
}

/// A type alias for the balance type from this pallet's point of view.
pub type BalanceOf<T> = <T as pallet_balances::Config>::Balance;

/// Configuration trait for Ethereum pallet.
pub trait Config: frame_system::Config<Hash=H256> + pallet_balances::Config + pallet_timestamp::Config + pallet_evm::Config {
	/// The overarching event type.
	type Event: From<Event> + Into<<Self as frame_system::Config>::Event>;
	/// Find author for Ethereum.
	type FindAuthor: FindAuthor<H160>;
}

decl_storage! {
<<<<<<< HEAD
	trait Store for Module<T: Trait> as Ethereum {
		/// The current version of the storage schema. This is useful for tracking and executing storage migrations
		/// as well as querying storage data from optimized RPC handlers
		Schema: EthereumStorageSchema;

=======
	trait Store for Module<T: Config> as Ethereum {
>>>>>>> 23cdfb52
		/// Current building block's transactions and receipts.
		Pending: Vec<(ethereum::Transaction, TransactionStatus, ethereum::Receipt)>;

		/// The current Ethereum block.
		CurrentBlock: Option<ethereum::Block>;
		/// The current Ethereum receipts.
		CurrentReceipts: Option<Vec<ethereum::Receipt>>;
		/// The current transaction statuses.
		CurrentTransactionStatuses: Option<Vec<TransactionStatus>>;
	}
	add_extra_genesis {
		build(|_config: &GenesisConfig| {
			// Calculate the ethereum genesis block
			<Module<T>>::store_block();

			// Store the V1 schema
			Schema::put(EthereumStorageSchema::V1);
		});
	}
}

decl_event!(
	/// Ethereum pallet events.
	pub enum Event {
		/// An ethereum transaction was successfully executed. [from, transaction_hash]
		Executed(H160, H256, ExitReason),
	}
);


decl_error! {
	/// Ethereum pallet errors.
	pub enum Error for Module<T: Config> {
		/// Signature is invalid.
		InvalidSignature,
	}
}

decl_module! {
	/// Ethereum pallet module.
	pub struct Module<T: Config> for enum Call where origin: T::Origin {
		/// Deposit one of this pallet's events by using the default implementation.
		fn deposit_event() = default;

		/// Transact an Ethereum transaction.
		#[weight = <T as pallet_evm::Config>::GasToWeight::gas_to_weight(transaction.gas_limit.low_u32())]
		fn transact(origin, transaction: ethereum::Transaction) -> DispatchResultWithPostInfo {
			ensure_none(origin)?;

			let source = Self::recover_signer(&transaction)
				.ok_or_else(|| Error::<T>::InvalidSignature)?;

			let transaction_hash = H256::from_slice(
				Keccak256::digest(&rlp::encode(&transaction)).as_slice()
			);
			let transaction_index = Pending::get().len() as u32;

			let (to, info) = Self::execute(
				source,
				transaction.input.clone(),
				transaction.value,
				transaction.gas_limit,
				Some(transaction.gas_price),
				Some(transaction.nonce),
				transaction.action,
				None,
			)?;

			let (reason, status, used_gas) = match info {
				CallOrCreateInfo::Call(info) => {
					(info.exit_reason, TransactionStatus {
						transaction_hash,
						transaction_index,
						from: source,
						to,
						contract_address: None,
						logs: info.logs.clone(),
						logs_bloom: {
							let mut bloom: Bloom = Bloom::default();
							Self::logs_bloom(
								info.logs,
								&mut bloom
							);
							bloom
						},
					}, info.used_gas)
				},
				CallOrCreateInfo::Create(info) => {
					(info.exit_reason, TransactionStatus {
						transaction_hash,
						transaction_index,
						from: source,
						to,
						contract_address: Some(info.value),
						logs: info.logs.clone(),
						logs_bloom: {
							let mut bloom: Bloom = Bloom::default();
							Self::logs_bloom(
								info.logs,
								&mut bloom
							);
							bloom
						},
					}, info.used_gas)
				},
			};

			let receipt = ethereum::Receipt {
				state_root: match reason {
					ExitReason::Succeed(_) => H256::from_low_u64_be(1),
					ExitReason::Error(_) => H256::from_low_u64_le(0),
					ExitReason::Revert(_) => H256::from_low_u64_le(0),
					ExitReason::Fatal(_) => H256::from_low_u64_le(0),
				},
				used_gas,
				logs_bloom: status.clone().logs_bloom,
				logs: status.clone().logs,
			};

			Pending::append((transaction, status, receipt));

			Self::deposit_event(Event::Executed(source, transaction_hash, reason));
			Ok(Some(T::GasToWeight::gas_to_weight(used_gas.low_u32())).into())
		}

		fn on_finalize(n: T::BlockNumber) {
			<Module<T>>::store_block();
		}

		fn on_initialize(n: T::BlockNumber) -> Weight {
			Pending::kill();
			0
		}
	}
}

#[repr(u8)]
enum TransactionValidationError {
	#[allow(dead_code)]
	UnknownError,
	InvalidChainId,
	InvalidSignature,
}

impl<T: Config> frame_support::unsigned::ValidateUnsigned for Module<T> {
	type Call = Call<T>;

	fn validate_unsigned(_source: TransactionSource, call: &Self::Call) -> TransactionValidity {
		if let Call::transact(transaction) = call {
			if let Some(chain_id) = transaction.signature.chain_id() {
				if chain_id != T::ChainId::get() {
					return InvalidTransaction::Custom(TransactionValidationError::InvalidChainId as u8).into();
				}
			}

			let origin = Self::recover_signer(&transaction)
				.ok_or_else(|| InvalidTransaction::Custom(TransactionValidationError::InvalidSignature as u8))?;

			let account_data = pallet_evm::Module::<T>::account_basic(&origin);

			if transaction.nonce < account_data.nonce {
				return InvalidTransaction::Stale.into();
			}

			let fee = transaction.gas_price.saturating_mul(transaction.gas_limit);

			if account_data.balance < fee {
				return InvalidTransaction::Payment.into();
			}

			let mut builder = ValidTransactionBuilder::default()
				.and_provides((origin, transaction.nonce));

			if transaction.nonce > account_data.nonce {
				if let Some(prev_nonce) = transaction.nonce.checked_sub(1.into()) {
					builder = builder.and_requires((origin, prev_nonce))
				}
			}

			builder.build()
		} else {
			Err(InvalidTransaction::Call.into())
		}
	}
}

impl<T: Config> Module<T> {
	fn recover_signer(transaction: &ethereum::Transaction) -> Option<H160> {
		let mut sig = [0u8; 65];
		let mut msg = [0u8; 32];
		sig[0..32].copy_from_slice(&transaction.signature.r()[..]);
		sig[32..64].copy_from_slice(&transaction.signature.s()[..]);
		sig[64] = transaction.signature.standard_v();
		msg.copy_from_slice(&TransactionMessage::from(transaction.clone()).hash()[..]);

		let pubkey = sp_io::crypto::secp256k1_ecdsa_recover(&sig, &msg).ok()?;
		Some(H160::from(H256::from_slice(Keccak256::digest(&pubkey).as_slice())))
	}

	fn store_block() {
		let mut transactions = Vec::new();
		let mut statuses = Vec::new();
		let mut receipts = Vec::new();
		let mut logs_bloom = Bloom::default();
		for (transaction, status, receipt) in Pending::get() {
			transactions.push(transaction);
			statuses.push(status);
			receipts.push(receipt.clone());
			Self::logs_bloom(
				receipt.logs.clone(),
				&mut logs_bloom
			);
		}

		let ommers = Vec::<ethereum::Header>::new();
		let partial_header = ethereum::PartialHeader {
			parent_hash: Self::current_block_hash().unwrap_or_default(),
			beneficiary: <Module<T>>::find_author(),
			// TODO: figure out if there's better way to get a sort-of-valid state root.
			state_root: H256::default(),
			receipts_root: H256::from_slice(
				Keccak256::digest(&rlp::encode_list(&receipts)[..]).as_slice(),
			), // TODO: check receipts hash.
			logs_bloom,
			difficulty: U256::zero(),
			number: U256::from(
				UniqueSaturatedInto::<u128>::unique_saturated_into(
					frame_system::Module::<T>::block_number()
				)
			),
			gas_limit: U256::zero(), // TODO: set this using Ethereum's gas limit change algorithm.
			gas_used: receipts.clone().into_iter().fold(U256::zero(), |acc, r| acc + r.used_gas),
			timestamp: UniqueSaturatedInto::<u64>::unique_saturated_into(
				pallet_timestamp::Module::<T>::get()
			),
			extra_data: Vec::new(),
			mix_hash: H256::default(),
			nonce: H64::default(),
		};
		let mut block = ethereum::Block::new(partial_header, transactions.clone(), ommers);
		block.header.state_root = {
			let mut input = [0u8; 64];
			input[..32].copy_from_slice(&frame_system::Module::<T>::parent_hash()[..]);
			input[32..64].copy_from_slice(&block.header.hash()[..]);
			H256::from_slice(Keccak256::digest(&input).as_slice())
		};

		let mut transaction_hashes = Vec::new();

		for t in &transactions {
			let transaction_hash = H256::from_slice(
				Keccak256::digest(&rlp::encode(t)).as_slice()
			);
			transaction_hashes.push(transaction_hash);
		}

		CurrentBlock::put(block.clone());
		CurrentReceipts::put(receipts.clone());
		CurrentTransactionStatuses::put(statuses.clone());

		let digest = DigestItem::<T::Hash>::Consensus(
			FRONTIER_ENGINE_ID,
			ConsensusLog::EndBlock {
				block_hash: block.header.hash(),
				transaction_hashes,
			}.encode(),
		);
		frame_system::Module::<T>::deposit_log(digest.into());
	}

	fn logs_bloom(logs: Vec<Log>, bloom: &mut Bloom) {
		for log in logs {
			bloom.accrue(BloomInput::Raw(&log.address[..]));
			for topic in log.topics {
				bloom.accrue(BloomInput::Raw(&topic[..]));
			}
		}
	}

	/// Get the author using the FindAuthor trait.
	pub fn find_author() -> H160 {
		let digest = <frame_system::Module<T>>::digest();
		let pre_runtime_digests = digest.logs.iter().filter_map(|d| d.as_pre_runtime());

		T::FindAuthor::find_author(pre_runtime_digests).unwrap_or_default()
	}

	/// Get the transaction status with given index.
	pub fn current_transaction_statuses() -> Option<Vec<TransactionStatus>> {
		CurrentTransactionStatuses::get()
	}

	/// Get current block.
	pub fn current_block() -> Option<ethereum::Block> {
		CurrentBlock::get()
	}

	/// Get current block hash
	pub fn current_block_hash() -> Option<H256> {
		Self::current_block().map(|block| block.header.hash())
	}

	/// Get receipts by number.
	pub fn current_receipts() -> Option<Vec<ethereum::Receipt>> {
		CurrentReceipts::get()
	}

	/// Execute an Ethereum transaction.
	pub fn execute(
		from: H160,
		input: Vec<u8>,
		value: U256,
		gas_limit: U256,
		gas_price: Option<U256>,
		nonce: Option<U256>,
		action: TransactionAction,
		config: Option<evm::Config>,
	) -> Result<(Option<H160>, CallOrCreateInfo), DispatchError> {
		match action {
			ethereum::TransactionAction::Call(target) => {
				Ok((Some(target), CallOrCreateInfo::Call(T::Runner::call(
					from,
					target,
					input.clone(),
					value,
					gas_limit.low_u32(),
					gas_price,
					nonce,
					config.as_ref().unwrap_or(T::config()),
				).map_err(Into::into)?)))
			},
			ethereum::TransactionAction::Create => {
				Ok((None, CallOrCreateInfo::Create(T::Runner::create(
					from,
					input.clone(),
					value,
					gas_limit.low_u32(),
					gas_price,
					nonce,
					config.as_ref().unwrap_or(T::config()),
				).map_err(Into::into)?)))
			},
		}
	}
}<|MERGE_RESOLUTION|>--- conflicted
+++ resolved
@@ -84,15 +84,11 @@
 }
 
 decl_storage! {
-<<<<<<< HEAD
-	trait Store for Module<T: Trait> as Ethereum {
+	trait Store for Module<T: Config> as Ethereum {
 		/// The current version of the storage schema. This is useful for tracking and executing storage migrations
 		/// as well as querying storage data from optimized RPC handlers
 		Schema: EthereumStorageSchema;
 
-=======
-	trait Store for Module<T: Config> as Ethereum {
->>>>>>> 23cdfb52
 		/// Current building block's transactions and receipts.
 		Pending: Vec<(ethereum::Transaction, TransactionStatus, ethereum::Receipt)>;
 
