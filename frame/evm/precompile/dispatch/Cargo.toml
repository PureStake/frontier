[package]
name = "pallet-evm-precompile-dispatch"
version = "1.0.1-dev"
authors = ["Parity Technologies <admin@parity.io>"]
edition = "2018"
license = "Apache-2.0"
homepage = "https://substrate.dev"
<<<<<<< HEAD
repository = "https://github.com/purestake/substrate/"
description = "DISPATCH precompiles for EVM pallet."

[dependencies]
sp-core = { version = "3.0.0", default-features = false, git = "https://github.com/paritytech/substrate.git", branch = "rococo-v1" }
sp-io = { version = "3.0.0", default-features = false, git = "https://github.com/paritytech/substrate.git", branch = "rococo-v1" }
frame-support = { version = "3.0.0", default-features = false, git = "https://github.com/paritytech/substrate.git", branch = "rococo-v1" }
pallet-evm = { version = "3.0.0", default-features = false, path = "../.." }
fp-evm = { version = "0.8.0", default-features = false, path = "../../../../primitives/evm" }
evm = { version = "0.26.0", default-features = false, features = ["with-codec"] }
=======
repository = "https://github.com/paritytech/frontier/"
description = "DISPATCH precompiles for EVM pallet."

[dependencies]
sp-core = { version = "3.0.0", default-features = false, git = "https://github.com/paritytech/substrate.git", branch = "frontier" }
sp-io = { version = "3.0.0", default-features = false, git = "https://github.com/paritytech/substrate.git", branch = "frontier" }
frame-support = { version = "3.0.0", default-features = false, git = "https://github.com/paritytech/substrate.git", branch = "frontier" }
pallet-evm = { version = "3.0.1-dev", default-features = false, path = "../.." }
fp-evm = { version = "1.0.1-dev", default-features = false, path = "../../../../primitives/evm" }
evm = { version = "0.25.0", default-features = false, features = ["with-codec"] }
>>>>>>> 961e992f
codec = { package = "parity-scale-codec", version = "2.0.0", default-features = false }

[features]
default = ["std"]
std = [
	"sp-core/std",
	"sp-io/std",
	"frame-support/std",
	"pallet-evm/std",
	"fp-evm/std",
	"evm/std",
	"codec/std",
]<|MERGE_RESOLUTION|>--- conflicted
+++ resolved
@@ -5,29 +5,16 @@
 edition = "2018"
 license = "Apache-2.0"
 homepage = "https://substrate.dev"
-<<<<<<< HEAD
-repository = "https://github.com/purestake/substrate/"
+repository = "https://github.com/paritytech/frontier/"
 description = "DISPATCH precompiles for EVM pallet."
 
 [dependencies]
 sp-core = { version = "3.0.0", default-features = false, git = "https://github.com/paritytech/substrate.git", branch = "rococo-v1" }
 sp-io = { version = "3.0.0", default-features = false, git = "https://github.com/paritytech/substrate.git", branch = "rococo-v1" }
 frame-support = { version = "3.0.0", default-features = false, git = "https://github.com/paritytech/substrate.git", branch = "rococo-v1" }
-pallet-evm = { version = "3.0.0", default-features = false, path = "../.." }
-fp-evm = { version = "0.8.0", default-features = false, path = "../../../../primitives/evm" }
-evm = { version = "0.26.0", default-features = false, features = ["with-codec"] }
-=======
-repository = "https://github.com/paritytech/frontier/"
-description = "DISPATCH precompiles for EVM pallet."
-
-[dependencies]
-sp-core = { version = "3.0.0", default-features = false, git = "https://github.com/paritytech/substrate.git", branch = "frontier" }
-sp-io = { version = "3.0.0", default-features = false, git = "https://github.com/paritytech/substrate.git", branch = "frontier" }
-frame-support = { version = "3.0.0", default-features = false, git = "https://github.com/paritytech/substrate.git", branch = "frontier" }
 pallet-evm = { version = "3.0.1-dev", default-features = false, path = "../.." }
 fp-evm = { version = "1.0.1-dev", default-features = false, path = "../../../../primitives/evm" }
-evm = { version = "0.25.0", default-features = false, features = ["with-codec"] }
->>>>>>> 961e992f
+evm = { version = "0.26.0", default-features = false, features = ["with-codec"] }
 codec = { package = "parity-scale-codec", version = "2.0.0", default-features = false }
 
 [features]
