--- conflicted
+++ resolved
@@ -17,11 +17,7 @@
 sp-std = { version = "3.0.0", git = "https://github.com/paritytech/substrate.git", branch = "rococo-v1", default-features = false }
 serde = { version = "1.0.101", optional = true, features = ["derive"] }
 codec = { package = "parity-scale-codec", version = "2.0.0", default-features = false }
-<<<<<<< HEAD
-evm = { version = "0.26.0", default-features = false, features = ["with-codec"] }
-=======
 evm = { version = "0.27.0", default-features = false, features = ["with-codec"] }
->>>>>>> 5ca085ef
 impl-trait-for-tuples = "0.1"
 
 [features]
