[package]
name = "fp-rpc"
version = "2.1.0"
authors = ["Parity Technologies <admin@parity.io"]
edition = "2018"
description = "Runtime primitives for Ethereum RPC (web3) compatibility layer for Substrate."
license = "Apache-2.0"

[dependencies]
<<<<<<< HEAD
sp-core = { version = "3.0.0", default-features = false, git = "https://github.com/paritytech/substrate.git", branch = "rococo-v1" }
sp-api = { version = "3.0.0", default-features = false, git = "https://github.com/paritytech/substrate.git", branch = "rococo-v1" }
fp-evm = { version = "1.0.1-dev", default-features = false, path = "../../primitives/evm" }
=======
sp-core = { version = "3.0.0", default-features = false, git = "https://github.com/paritytech/substrate.git", branch = "frontier" }
sp-api = { version = "3.0.0", default-features = false, git = "https://github.com/paritytech/substrate.git", branch = "frontier" }
fp-evm = { version = "2.0.0", default-features = false, path = "../../primitives/evm" }
>>>>>>> 5ca085ef
ethereum = { version = "0.7.1", default-features = false, features = ["with-codec"] }
ethereum-types = { version = "0.11", default-features = false }
codec = { package = "parity-scale-codec", version = "2.0.0", default-features = false }
sp-runtime = { version = "3.0.0", default-features = false, git = "https://github.com/paritytech/substrate.git", branch = "rococo-v1" }
sp-std = { version = "3.0.0", default-features = false, git = "https://github.com/paritytech/substrate.git", branch = "rococo-v1" }
sp-io = { version = "3.0.0", default-features = false, git = "https://github.com/paritytech/substrate.git", branch = "rococo-v1" }

[features]
default = ["std"]
std = [
	"sp-core/std",
	"sp-api/std",
	"fp-evm/std",
	"ethereum/std",
	"ethereum-types/std",
	"codec/std",
	"sp-runtime/std",
	"sp-std/std",
	"sp-io/std",
]<|MERGE_RESOLUTION|>--- conflicted
+++ resolved
@@ -7,15 +7,9 @@
 license = "Apache-2.0"
 
 [dependencies]
-<<<<<<< HEAD
-sp-core = { version = "3.0.0", default-features = false, git = "https://github.com/paritytech/substrate.git", branch = "rococo-v1" }
-sp-api = { version = "3.0.0", default-features = false, git = "https://github.com/paritytech/substrate.git", branch = "rococo-v1" }
-fp-evm = { version = "1.0.1-dev", default-features = false, path = "../../primitives/evm" }
-=======
 sp-core = { version = "3.0.0", default-features = false, git = "https://github.com/paritytech/substrate.git", branch = "frontier" }
 sp-api = { version = "3.0.0", default-features = false, git = "https://github.com/paritytech/substrate.git", branch = "frontier" }
 fp-evm = { version = "2.0.0", default-features = false, path = "../../primitives/evm" }
->>>>>>> 5ca085ef
 ethereum = { version = "0.7.1", default-features = false, features = ["with-codec"] }
 ethereum-types = { version = "0.11", default-features = false }
 codec = { package = "parity-scale-codec", version = "2.0.0", default-features = false }
